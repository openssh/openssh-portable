<<<<<<< HEAD
THE FOLLOWING few lines are message from the developer of hpn-ssh. It is not part 
of the README file for OpenSSH. 

HOWDY ALL! I hate doing this but I realize that I’ve been working on HPN-SSH for 
almost 13 years now. Initially I was funded by a generous grant from Cisco, the NSF,
and NIH. That money is long long gone by now and I can only work on HPN-SSH when I 
have the time. *IF* I can get some donations to the project at 
http://www.psc.edu/index.php/hpn-sshit would let me free up more cycles to work on it. 
Keep in mind that I don’t get any money from the donations. It all goes to support 
the work of PSC (see psc.edu). However, if I can get some donations I’d have the 
back up I need to demand time to work on it. Now, that being said, if you want to 
support me directly I do have a wishlist at amazon http://amzn.com/w/34XO95A1A9CJL 

I don’t really expect anyone to buy me things or donate money. 
It’s not why I’ve spent a whole lot of hours working on this. 
I just thought I’d throw it out there. 


----------Original REDAME Follows--------------

See http://www.openssh.com/txt/release-7.1 for the release notes.
=======
See http://www.openssh.com/txt/release-7.1p2 for the release notes.
>>>>>>> c88ac102

Please read http://www.openssh.com/report.html for bug reporting
instructions and note that we do not use Github for bug reporting or
patch/pull-request management.

- A Japanese translation of this document and of the OpenSSH FAQ is
- available at http://www.unixuser.org/~haruyama/security/openssh/index.html
- Thanks to HARUYAMA Seigo <haruyama@unixuser.org>

This is the port of OpenBSD's excellent OpenSSH[0] to Linux and other
Unices.

OpenSSH is based on the last free version of Tatu Ylonen's sample
implementation with all patent-encumbered algorithms removed (to
external libraries), all known security bugs fixed, new features
reintroduced and many other clean-ups.  OpenSSH has been created by
Aaron Campbell, Bob Beck, Markus Friedl, Niels Provos, Theo de Raadt,
and Dug Song. It has a homepage at http://www.openssh.com/

This port consists of the re-introduction of autoconf support, PAM
support, EGD[1]/PRNGD[2] support and replacements for OpenBSD library
functions that are (regrettably) absent from other unices. This port
has been best tested on AIX, Cygwin, HP-UX, Linux, MacOS/X,
NetBSD, OpenBSD, OpenServer, Solaris, Unicos, and UnixWare.

This version actively tracks changes in the OpenBSD CVS repository.

The PAM support is now more functional than the popular packages of
commercial ssh-1.2.x. It checks "account" and "session" modules for
all logins, not just when using password authentication.

OpenSSH depends on Zlib[3], OpenSSL[4] and optionally PAM[5].

There is now several mailing lists for this port of OpenSSH. Please
refer to http://www.openssh.com/list.html for details on how to join.

Please send bug reports and patches to the mailing list
openssh-unix-dev@mindrot.org. The list is open to posting by
unsubscribed users.Code contribution are welcomed, but please follow the 
OpenBSD style guidelines[6].

Please refer to the INSTALL document for information on how to install
OpenSSH on your system. There are a number of differences between this
port of OpenSSH and F-Secure SSH 1.x, please refer to the OpenSSH FAQ[7]
for details and general tips.

Damien Miller <djm@mindrot.org>

Miscellania -

This version of OpenSSH is based upon code retrieved from the OpenBSD
CVS repository which in turn was based on the last free sample
implementation released by Tatu Ylonen.

References -

[0] http://www.openssh.com/faq.html
[1] http://www.lothar.com/tech/crypto/
[2] http://www.aet.tu-cottbus.de/personen/jaenicke/postfix_tls/prngd.html
[3] http://www.gzip.org/zlib/
[4] http://www.openssl.org/
[5] http://www.openpam.org
    http://www.kernel.org/pub/linux/libs/pam/ 
    (PAM also is standard on Solaris and HP-UX 11)
[6] http://www.openbsd.org/cgi-bin/man.cgi?query=style&sektion=9
[7] http://www.openssh.com/faq.html

$Id: README,v 1.87 2014/08/10 01:35:06 djm Exp $<|MERGE_RESOLUTION|>--- conflicted
+++ resolved
@@ -1,4 +1,3 @@
-<<<<<<< HEAD
 THE FOLLOWING few lines are message from the developer of hpn-ssh. It is not part 
 of the README file for OpenSSH. 
 
@@ -19,10 +18,7 @@
 
 ----------Original REDAME Follows--------------
 
-See http://www.openssh.com/txt/release-7.1 for the release notes.
-=======
 See http://www.openssh.com/txt/release-7.1p2 for the release notes.
->>>>>>> c88ac102
 
 Please read http://www.openssh.com/report.html for bug reporting
 instructions and note that we do not use Github for bug reporting or
