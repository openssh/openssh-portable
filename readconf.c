/* $OpenBSD: readconf.c,v 1.361 2021/07/23 04:04:52 djm Exp $ */
/*
 * Author: Tatu Ylonen <ylo@cs.hut.fi>
 * Copyright (c) 1995 Tatu Ylonen <ylo@cs.hut.fi>, Espoo, Finland
 *                    All rights reserved
 * Functions for reading the configuration files.
 *
 * As far as I am concerned, the code I have written for this software
 * can be used freely for any purpose.  Any derived versions of this
 * software must be clearly marked as such, and if the derived work is
 * incompatible with the protocol description in the RFC file, it must be
 * called by a name other than "ssh" or "Secure Shell".
 */

#include "includes.h"

#include <sys/types.h>
#include <sys/stat.h>
#include <sys/socket.h>
#include <sys/wait.h>
#include <sys/un.h>

#include <netinet/in.h>
#include <netinet/in_systm.h>
#include <netinet/ip.h>
#include <arpa/inet.h>

#include <ctype.h>
#include <errno.h>
#include <fcntl.h>
#include <limits.h>
#include <netdb.h>
#ifdef HAVE_PATHS_H
# include <paths.h>
#endif
#include <pwd.h>
#include <signal.h>
#include <stdio.h>
#include <string.h>
#include <stdarg.h>
#include <unistd.h>
#ifdef USE_SYSTEM_GLOB
# include <glob.h>
#else
# include "openbsd-compat/glob.h"
#endif
#ifdef HAVE_UTIL_H
#include <util.h>
#endif
#if defined(HAVE_STRNVIS) && defined(HAVE_VIS_H) && !defined(BROKEN_STRNVIS)
# include <vis.h>
#endif

#include "xmalloc.h"
#include "ssh.h"
#include "ssherr.h"
#include "compat.h"
#include "cipher.h"
#include "pathnames.h"
#include "log.h"
#include "sshkey.h"
#include "misc.h"
#include "readconf.h"
#include "match.h"
#include "kex.h"
#include "mac.h"
#include "uidswap.h"
#include "myproposal.h"
#include "digest.h"

/* Format of the configuration file:

   # Configuration data is parsed as follows:
   #  1. command line options
   #  2. user-specific file
   #  3. system-wide file
   # Any configuration value is only changed the first time it is set.
   # Thus, host-specific definitions should be at the beginning of the
   # configuration file, and defaults at the end.

   # Host-specific declarations.  These may override anything above.  A single
   # host may match multiple declarations; these are processed in the order
   # that they are given in.

   Host *.ngs.fi ngs.fi
     User foo

   Host fake.com
     Hostname another.host.name.real.org
     User blaah
     Port 34289
     ForwardX11 no
     ForwardAgent no

   Host books.com
     RemoteForward 9999 shadows.cs.hut.fi:9999
     Ciphers 3des-cbc

   Host fascist.blob.com
     Port 23123
     User tylonen
     PasswordAuthentication no

   Host puukko.hut.fi
     User t35124p
     ProxyCommand ssh-proxy %h %p

   Host *.fr
     PublicKeyAuthentication no

   Host *.su
     Ciphers aes128-ctr
     PasswordAuthentication no

   Host vpn.fake.com
     Tunnel yes
     TunnelDevice 3

   # Defaults for various options
   Host *
     ForwardAgent no
     ForwardX11 no
     PasswordAuthentication yes
     StrictHostKeyChecking yes
     TcpKeepAlive no
     IdentityFile ~/.ssh/identity
     Port 22
     EscapeChar ~

*/

static int read_config_file_depth(const char *filename, struct passwd *pw,
    const char *host, const char *original_host, Options *options,
    int flags, int *activep, int *want_final_pass, int depth);
static int process_config_line_depth(Options *options, struct passwd *pw,
    const char *host, const char *original_host, char *line,
    const char *filename, int linenum, int *activep, int flags,
    int *want_final_pass, int depth);

/* Keyword tokens. */

typedef enum {
	oBadOption,
	oHost, oMatch, oInclude,
	oForwardAgent, oForwardX11, oForwardX11Trusted, oForwardX11Timeout,
	oGatewayPorts, oExitOnForwardFailure,
	oPasswordAuthentication,
	oXAuthLocation,
	oIdentityFile, oHostname, oPort, oRemoteForward, oLocalForward,
	oPermitRemoteOpen,
	oCertificateFile, oAddKeysToAgent, oIdentityAgent,
	oUser, oEscapeChar, oProxyCommand,
	oGlobalKnownHostsFile, oUserKnownHostsFile, oConnectionAttempts,
	oBatchMode, oCheckHostIP, oStrictHostKeyChecking, oCompression,
	oTCPKeepAlive, oNumberOfPasswordPrompts,
	oLogFacility, oLogLevel, oLogVerbose, oCiphers, oMacs,
	oPubkeyAuthentication,
	oKbdInteractiveAuthentication, oKbdInteractiveDevices, oHostKeyAlias,
	oDynamicForward, oPreferredAuthentications, oHostbasedAuthentication, oDisableTrivialAuth,
	oHostKeyAlgorithms, oBindAddress, oBindInterface, oPKCS11Provider,
	oClearAllForwardings, oNoHostAuthenticationForLocalhost,
	oEnableSSHKeysign, oRekeyLimit, oVerifyHostKeyDNS, oConnectTimeout,
	oAddressFamily, oGssAuthentication, oGssDelegateCreds,
	oServerAliveInterval, oServerAliveCountMax, oIdentitiesOnly,
	oSendEnv, oSetEnv, oControlPath, oControlMaster, oControlPersist,
	oHashKnownHosts,
	oTunnel, oTunnelDevice,
	oLocalCommand, oPermitLocalCommand, oRemoteCommand,
	oVisualHostKey,
	oKexAlgorithms, oIPQoS, oRequestTTY, oSessionType, oStdinNull,
	oForkAfterAuthentication, oIgnoreUnknown, oProxyUseFdpass,
	oCanonicalDomains, oCanonicalizeHostname, oCanonicalizeMaxDots,
	oCanonicalizeFallbackLocal, oCanonicalizePermittedCNAMEs,
	oStreamLocalBindMask, oStreamLocalBindUnlink, oRevokedHostKeys,
	oFingerprintHash, oUpdateHostkeys, oHostbasedAcceptedAlgorithms,
	oPubkeyAcceptedAlgorithms, oCASignatureAlgorithms, oProxyJump,
	oSecurityKeyProvider, oKnownHostsCommand,
	oIgnore, oIgnoredUnknownOption, oDeprecated, oUnsupported
} OpCodes;

/* Textual representations of the tokens. */

static struct {
	const char *name;
	OpCodes opcode;
} keywords[] = {
	/* Deprecated options */
	{ "protocol", oIgnore }, /* NB. silently ignored */
	{ "cipher", oDeprecated },
	{ "fallbacktorsh", oDeprecated },
	{ "globalknownhostsfile2", oDeprecated },
	{ "rhostsauthentication", oDeprecated },
	{ "userknownhostsfile2", oDeprecated },
	{ "useroaming", oDeprecated },
	{ "usersh", oDeprecated },
	{ "useprivilegedport", oDeprecated },

	/* Unsupported options */
	{ "afstokenpassing", oUnsupported },
	{ "kerberosauthentication", oUnsupported },
	{ "kerberostgtpassing", oUnsupported },
	{ "rsaauthentication", oUnsupported },
	{ "rhostsrsaauthentication", oUnsupported },
	{ "compressionlevel", oUnsupported },

	/* Sometimes-unsupported options */
#if defined(GSSAPI)
	{ "gssapiauthentication", oGssAuthentication },
	{ "gssapidelegatecredentials", oGssDelegateCreds },
# else
	{ "gssapiauthentication", oUnsupported },
	{ "gssapidelegatecredentials", oUnsupported },
#endif
#ifdef ENABLE_PKCS11
	{ "pkcs11provider", oPKCS11Provider },
	{ "smartcarddevice", oPKCS11Provider },
# else
	{ "smartcarddevice", oUnsupported },
	{ "pkcs11provider", oUnsupported },
#endif

	{ "forwardagent", oForwardAgent },
	{ "forwardx11", oForwardX11 },
	{ "forwardx11trusted", oForwardX11Trusted },
	{ "forwardx11timeout", oForwardX11Timeout },
	{ "exitonforwardfailure", oExitOnForwardFailure },
	{ "xauthlocation", oXAuthLocation },
	{ "gatewayports", oGatewayPorts },
	{ "passwordauthentication", oPasswordAuthentication },
	{ "kbdinteractiveauthentication", oKbdInteractiveAuthentication },
	{ "kbdinteractivedevices", oKbdInteractiveDevices },
	{ "challengeresponseauthentication", oKbdInteractiveAuthentication }, /* alias */
	{ "skeyauthentication", oKbdInteractiveAuthentication }, /* alias */
	{ "tisauthentication", oKbdInteractiveAuthentication },  /* alias */
	{ "pubkeyauthentication", oPubkeyAuthentication },
	{ "dsaauthentication", oPubkeyAuthentication },		    /* alias */
	{ "hostbasedauthentication", oHostbasedAuthentication },
<<<<<<< HEAD
	{ "disabletrivialauth", oDisableTrivialAuth},
	{ "challengeresponseauthentication", oChallengeResponseAuthentication },
	{ "skeyauthentication", oUnsupported },
	{ "tisauthentication", oChallengeResponseAuthentication },  /* alias */
=======
>>>>>>> 464ba22f
	{ "identityfile", oIdentityFile },
	{ "identityfile2", oIdentityFile },			/* obsolete */
	{ "identitiesonly", oIdentitiesOnly },
	{ "certificatefile", oCertificateFile },
	{ "addkeystoagent", oAddKeysToAgent },
	{ "identityagent", oIdentityAgent },
	{ "hostname", oHostname },
	{ "hostkeyalias", oHostKeyAlias },
	{ "proxycommand", oProxyCommand },
	{ "port", oPort },
	{ "ciphers", oCiphers },
	{ "macs", oMacs },
	{ "remoteforward", oRemoteForward },
	{ "localforward", oLocalForward },
	{ "permitremoteopen", oPermitRemoteOpen },
	{ "user", oUser },
	{ "host", oHost },
	{ "match", oMatch },
	{ "escapechar", oEscapeChar },
	{ "globalknownhostsfile", oGlobalKnownHostsFile },
	{ "userknownhostsfile", oUserKnownHostsFile },
	{ "connectionattempts", oConnectionAttempts },
	{ "batchmode", oBatchMode },
	{ "checkhostip", oCheckHostIP },
	{ "stricthostkeychecking", oStrictHostKeyChecking },
	{ "compression", oCompression },
	{ "tcpkeepalive", oTCPKeepAlive },
	{ "keepalive", oTCPKeepAlive },				/* obsolete */
	{ "numberofpasswordprompts", oNumberOfPasswordPrompts },
	{ "syslogfacility", oLogFacility },
	{ "loglevel", oLogLevel },
	{ "logverbose", oLogVerbose },
	{ "dynamicforward", oDynamicForward },
	{ "preferredauthentications", oPreferredAuthentications },
	{ "hostkeyalgorithms", oHostKeyAlgorithms },
	{ "casignaturealgorithms", oCASignatureAlgorithms },
	{ "bindaddress", oBindAddress },
	{ "bindinterface", oBindInterface },
	{ "clearallforwardings", oClearAllForwardings },
	{ "enablesshkeysign", oEnableSSHKeysign },
	{ "verifyhostkeydns", oVerifyHostKeyDNS },
	{ "nohostauthenticationforlocalhost", oNoHostAuthenticationForLocalhost },
	{ "rekeylimit", oRekeyLimit },
	{ "connecttimeout", oConnectTimeout },
	{ "addressfamily", oAddressFamily },
	{ "serveraliveinterval", oServerAliveInterval },
	{ "serveralivecountmax", oServerAliveCountMax },
	{ "sendenv", oSendEnv },
	{ "setenv", oSetEnv },
	{ "controlpath", oControlPath },
	{ "controlmaster", oControlMaster },
	{ "controlpersist", oControlPersist },
	{ "hashknownhosts", oHashKnownHosts },
	{ "include", oInclude },
	{ "tunnel", oTunnel },
	{ "tunneldevice", oTunnelDevice },
	{ "localcommand", oLocalCommand },
	{ "permitlocalcommand", oPermitLocalCommand },
	{ "remotecommand", oRemoteCommand },
	{ "visualhostkey", oVisualHostKey },
	{ "kexalgorithms", oKexAlgorithms },
	{ "ipqos", oIPQoS },
	{ "requesttty", oRequestTTY },
	{ "sessiontype", oSessionType },
	{ "stdinnull", oStdinNull },
	{ "forkafterauthentication", oForkAfterAuthentication },
	{ "proxyusefdpass", oProxyUseFdpass },
	{ "canonicaldomains", oCanonicalDomains },
	{ "canonicalizefallbacklocal", oCanonicalizeFallbackLocal },
	{ "canonicalizehostname", oCanonicalizeHostname },
	{ "canonicalizemaxdots", oCanonicalizeMaxDots },
	{ "canonicalizepermittedcnames", oCanonicalizePermittedCNAMEs },
	{ "streamlocalbindmask", oStreamLocalBindMask },
	{ "streamlocalbindunlink", oStreamLocalBindUnlink },
	{ "revokedhostkeys", oRevokedHostKeys },
	{ "fingerprinthash", oFingerprintHash },
	{ "updatehostkeys", oUpdateHostkeys },
	{ "hostbasedacceptedalgorithms", oHostbasedAcceptedAlgorithms },
	{ "hostbasedkeytypes", oHostbasedAcceptedAlgorithms }, /* obsolete */
	{ "pubkeyacceptedalgorithms", oPubkeyAcceptedAlgorithms },
	{ "pubkeyacceptedkeytypes", oPubkeyAcceptedAlgorithms }, /* obsolete */
	{ "ignoreunknown", oIgnoreUnknown },
	{ "proxyjump", oProxyJump },
	{ "securitykeyprovider", oSecurityKeyProvider },
	{ "knownhostscommand", oKnownHostsCommand },

	{ NULL, oBadOption }
};

static const char *lookup_opcode_name(OpCodes code);

const char *
kex_default_pk_alg(void)
{
	static char *pkalgs;

	if (pkalgs == NULL) {
		char *all_key;

		all_key = sshkey_alg_list(0, 0, 1, ',');
		pkalgs = match_filter_allowlist(KEX_DEFAULT_PK_ALG, all_key);
		free(all_key);
	}
	return pkalgs;
}

char *
ssh_connection_hash(const char *thishost, const char *host, const char *portstr,
    const char *user)
{
	struct ssh_digest_ctx *md;
	u_char conn_hash[SSH_DIGEST_MAX_LENGTH];

	if ((md = ssh_digest_start(SSH_DIGEST_SHA1)) == NULL ||
	    ssh_digest_update(md, thishost, strlen(thishost)) < 0 ||
	    ssh_digest_update(md, host, strlen(host)) < 0 ||
	    ssh_digest_update(md, portstr, strlen(portstr)) < 0 ||
	    ssh_digest_update(md, user, strlen(user)) < 0 ||
	    ssh_digest_final(md, conn_hash, sizeof(conn_hash)) < 0)
		fatal_f("mux digest failed");
	ssh_digest_free(md);
	return tohex(conn_hash, ssh_digest_bytes(SSH_DIGEST_SHA1));
}

/*
 * Adds a local TCP/IP port forward to options.  Never returns if there is an
 * error.
 */

void
add_local_forward(Options *options, const struct Forward *newfwd)
{
	struct Forward *fwd;
	int i;

	/* Don't add duplicates */
	for (i = 0; i < options->num_local_forwards; i++) {
		if (forward_equals(newfwd, options->local_forwards + i))
			return;
	}
	options->local_forwards = xreallocarray(options->local_forwards,
	    options->num_local_forwards + 1,
	    sizeof(*options->local_forwards));
	fwd = &options->local_forwards[options->num_local_forwards++];

	fwd->listen_host = newfwd->listen_host;
	fwd->listen_port = newfwd->listen_port;
	fwd->listen_path = newfwd->listen_path;
	fwd->connect_host = newfwd->connect_host;
	fwd->connect_port = newfwd->connect_port;
	fwd->connect_path = newfwd->connect_path;
}

/*
 * Adds a remote TCP/IP port forward to options.  Never returns if there is
 * an error.
 */

void
add_remote_forward(Options *options, const struct Forward *newfwd)
{
	struct Forward *fwd;
	int i;

	/* Don't add duplicates */
	for (i = 0; i < options->num_remote_forwards; i++) {
		if (forward_equals(newfwd, options->remote_forwards + i))
			return;
	}
	options->remote_forwards = xreallocarray(options->remote_forwards,
	    options->num_remote_forwards + 1,
	    sizeof(*options->remote_forwards));
	fwd = &options->remote_forwards[options->num_remote_forwards++];

	fwd->listen_host = newfwd->listen_host;
	fwd->listen_port = newfwd->listen_port;
	fwd->listen_path = newfwd->listen_path;
	fwd->connect_host = newfwd->connect_host;
	fwd->connect_port = newfwd->connect_port;
	fwd->connect_path = newfwd->connect_path;
	fwd->handle = newfwd->handle;
	fwd->allocated_port = 0;
}

static void
clear_forwardings(Options *options)
{
	int i;

	for (i = 0; i < options->num_local_forwards; i++) {
		free(options->local_forwards[i].listen_host);
		free(options->local_forwards[i].listen_path);
		free(options->local_forwards[i].connect_host);
		free(options->local_forwards[i].connect_path);
	}
	if (options->num_local_forwards > 0) {
		free(options->local_forwards);
		options->local_forwards = NULL;
	}
	options->num_local_forwards = 0;
	for (i = 0; i < options->num_remote_forwards; i++) {
		free(options->remote_forwards[i].listen_host);
		free(options->remote_forwards[i].listen_path);
		free(options->remote_forwards[i].connect_host);
		free(options->remote_forwards[i].connect_path);
	}
	if (options->num_remote_forwards > 0) {
		free(options->remote_forwards);
		options->remote_forwards = NULL;
	}
	options->num_remote_forwards = 0;
	options->tun_open = SSH_TUNMODE_NO;
}

void
add_certificate_file(Options *options, const char *path, int userprovided)
{
	int i;

	if (options->num_certificate_files >= SSH_MAX_CERTIFICATE_FILES)
		fatal("Too many certificate files specified (max %d)",
		    SSH_MAX_CERTIFICATE_FILES);

	/* Avoid registering duplicates */
	for (i = 0; i < options->num_certificate_files; i++) {
		if (options->certificate_file_userprovided[i] == userprovided &&
		    strcmp(options->certificate_files[i], path) == 0) {
			debug2_f("ignoring duplicate key %s", path);
			return;
		}
	}

	options->certificate_file_userprovided[options->num_certificate_files] =
	    userprovided;
	options->certificate_files[options->num_certificate_files++] =
	    xstrdup(path);
}

void
add_identity_file(Options *options, const char *dir, const char *filename,
    int userprovided)
{
	char *path;
	int i;

	if (options->num_identity_files >= SSH_MAX_IDENTITY_FILES)
		fatal("Too many identity files specified (max %d)",
		    SSH_MAX_IDENTITY_FILES);

	if (dir == NULL) /* no dir, filename is absolute */
		path = xstrdup(filename);
	else if (xasprintf(&path, "%s%s", dir, filename) >= PATH_MAX)
		fatal("Identity file path %s too long", path);

	/* Avoid registering duplicates */
	for (i = 0; i < options->num_identity_files; i++) {
		if (options->identity_file_userprovided[i] == userprovided &&
		    strcmp(options->identity_files[i], path) == 0) {
			debug2_f("ignoring duplicate key %s", path);
			free(path);
			return;
		}
	}

	options->identity_file_userprovided[options->num_identity_files] =
	    userprovided;
	options->identity_files[options->num_identity_files++] = path;
}

int
default_ssh_port(void)
{
	static int port;
	struct servent *sp;

	if (port == 0) {
		sp = getservbyname(SSH_SERVICE_NAME, "tcp");
		port = sp ? ntohs(sp->s_port) : SSH_DEFAULT_PORT;
	}
	return port;
}

/*
 * Execute a command in a shell.
 * Return its exit status or -1 on abnormal exit.
 */
static int
execute_in_shell(const char *cmd)
{
	char *shell;
	pid_t pid;
	int status;

	if ((shell = getenv("SHELL")) == NULL)
		shell = _PATH_BSHELL;

	if (access(shell, X_OK) == -1) {
		fatal("Shell \"%s\" is not executable: %s",
		    shell, strerror(errno));
	}

	debug("Executing command: '%.500s'", cmd);

	/* Fork and execute the command. */
	if ((pid = fork()) == 0) {
		char *argv[4];

		if (stdfd_devnull(1, 1, 0) == -1)
			fatal_f("stdfd_devnull failed");
		closefrom(STDERR_FILENO + 1);

		argv[0] = shell;
		argv[1] = "-c";
		argv[2] = xstrdup(cmd);
		argv[3] = NULL;

		execv(argv[0], argv);
		error("Unable to execute '%.100s': %s", cmd, strerror(errno));
		/* Die with signal to make this error apparent to parent. */
		ssh_signal(SIGTERM, SIG_DFL);
		kill(getpid(), SIGTERM);
		_exit(1);
	}
	/* Parent. */
	if (pid == -1)
		fatal_f("fork: %.100s", strerror(errno));

	while (waitpid(pid, &status, 0) == -1) {
		if (errno != EINTR && errno != EAGAIN)
			fatal_f("waitpid: %s", strerror(errno));
	}
	if (!WIFEXITED(status)) {
		error("command '%.100s' exited abnormally", cmd);
		return -1;
	}
	debug3("command returned status %d", WEXITSTATUS(status));
	return WEXITSTATUS(status);
}

/*
 * Parse and execute a Match directive.
 */
static int
match_cfg_line(Options *options, char **condition, struct passwd *pw,
    const char *host_arg, const char *original_host, int final_pass,
    int *want_final_pass, const char *filename, int linenum)
{
	char *arg, *oattrib, *attrib, *cmd, *cp = *condition, *host, *criteria;
	const char *ruser;
	int r, port, this_result, result = 1, attributes = 0, negate;
	char thishost[NI_MAXHOST], shorthost[NI_MAXHOST], portstr[NI_MAXSERV];
	char uidstr[32];

	/*
	 * Configuration is likely to be incomplete at this point so we
	 * must be prepared to use default values.
	 */
	port = options->port <= 0 ? default_ssh_port() : options->port;
	ruser = options->user == NULL ? pw->pw_name : options->user;
	if (final_pass) {
		host = xstrdup(options->hostname);
	} else if (options->hostname != NULL) {
		/* NB. Please keep in sync with ssh.c:main() */
		host = percent_expand(options->hostname,
		    "h", host_arg, (char *)NULL);
	} else {
		host = xstrdup(host_arg);
	}

	debug2("checking match for '%s' host %s originally %s",
	    cp, host, original_host);
	while ((oattrib = attrib = strdelim(&cp)) && *attrib != '\0') {
		/* Terminate on comment */
		if (*attrib == '#') {
			cp = NULL; /* mark all arguments consumed */
			break;
		}
		arg = criteria = NULL;
		this_result = 1;
		if ((negate = attrib[0] == '!'))
			attrib++;
		/* Criterion "all" has no argument and must appear alone */
		if (strcasecmp(attrib, "all") == 0) {
			if (attributes > 1 || ((arg = strdelim(&cp)) != NULL &&
			    *arg != '\0' && *arg != '#')) {
				error("%.200s line %d: '%s' cannot be combined "
				    "with other Match attributes",
				    filename, linenum, oattrib);
				result = -1;
				goto out;
			}
			if (arg != NULL && *arg == '#')
				cp = NULL; /* mark all arguments consumed */
			if (result)
				result = negate ? 0 : 1;
			goto out;
		}
		attributes++;
		/* criteria "final" and "canonical" have no argument */
		if (strcasecmp(attrib, "canonical") == 0 ||
		    strcasecmp(attrib, "final") == 0) {
			/*
			 * If the config requests "Match final" then remember
			 * this so we can perform a second pass later.
			 */
			if (strcasecmp(attrib, "final") == 0 &&
			    want_final_pass != NULL)
				*want_final_pass = 1;
			r = !!final_pass;  /* force bitmask member to boolean */
			if (r == (negate ? 1 : 0))
				this_result = result = 0;
			debug3("%.200s line %d: %smatched '%s'",
			    filename, linenum,
			    this_result ? "" : "not ", oattrib);
			continue;
		}
		/* All other criteria require an argument */
		if ((arg = strdelim(&cp)) == NULL ||
		    *arg == '\0' || *arg == '#') {
			error("Missing Match criteria for %s", attrib);
			result = -1;
			goto out;
		}
		if (strcasecmp(attrib, "host") == 0) {
			criteria = xstrdup(host);
			r = match_hostname(host, arg) == 1;
			if (r == (negate ? 1 : 0))
				this_result = result = 0;
		} else if (strcasecmp(attrib, "originalhost") == 0) {
			criteria = xstrdup(original_host);
			r = match_hostname(original_host, arg) == 1;
			if (r == (negate ? 1 : 0))
				this_result = result = 0;
		} else if (strcasecmp(attrib, "user") == 0) {
			criteria = xstrdup(ruser);
			r = match_pattern_list(ruser, arg, 0) == 1;
			if (r == (negate ? 1 : 0))
				this_result = result = 0;
		} else if (strcasecmp(attrib, "localuser") == 0) {
			criteria = xstrdup(pw->pw_name);
			r = match_pattern_list(pw->pw_name, arg, 0) == 1;
			if (r == (negate ? 1 : 0))
				this_result = result = 0;
		} else if (strcasecmp(attrib, "exec") == 0) {
			char *conn_hash_hex, *keyalias;

			if (gethostname(thishost, sizeof(thishost)) == -1)
				fatal("gethostname: %s", strerror(errno));
			strlcpy(shorthost, thishost, sizeof(shorthost));
			shorthost[strcspn(thishost, ".")] = '\0';
			snprintf(portstr, sizeof(portstr), "%d", port);
			snprintf(uidstr, sizeof(uidstr), "%llu",
			    (unsigned long long)pw->pw_uid);
			conn_hash_hex = ssh_connection_hash(thishost, host,
			    portstr, ruser);
			keyalias = options->host_key_alias ?
			    options->host_key_alias : host;

			cmd = percent_expand(arg,
			    "C", conn_hash_hex,
			    "L", shorthost,
			    "d", pw->pw_dir,
			    "h", host,
			    "k", keyalias,
			    "l", thishost,
			    "n", original_host,
			    "p", portstr,
			    "r", ruser,
			    "u", pw->pw_name,
			    "i", uidstr,
			    (char *)NULL);
			free(conn_hash_hex);
			if (result != 1) {
				/* skip execution if prior predicate failed */
				debug3("%.200s line %d: skipped exec "
				    "\"%.100s\"", filename, linenum, cmd);
				free(cmd);
				continue;
			}
			r = execute_in_shell(cmd);
			if (r == -1) {
				fatal("%.200s line %d: match exec "
				    "'%.100s' error", filename,
				    linenum, cmd);
			}
			criteria = xstrdup(cmd);
			free(cmd);
			/* Force exit status to boolean */
			r = r == 0;
			if (r == (negate ? 1 : 0))
				this_result = result = 0;
		} else {
			error("Unsupported Match attribute %s", attrib);
			result = -1;
			goto out;
		}
		debug3("%.200s line %d: %smatched '%s \"%.100s\"' ",
		    filename, linenum, this_result ? "": "not ",
		    oattrib, criteria);
		free(criteria);
	}
	if (attributes == 0) {
		error("One or more attributes required for Match");
		result = -1;
		goto out;
	}
 out:
	if (result != -1)
		debug2("match %sfound", result ? "" : "not ");
	*condition = cp;
	free(host);
	return result;
}

/* Remove environment variable by pattern */
static void
rm_env(Options *options, const char *arg, const char *filename, int linenum)
{
	int i, j, onum_send_env = options->num_send_env;
	char *cp;

	/* Remove an environment variable */
	for (i = 0; i < options->num_send_env; ) {
		cp = xstrdup(options->send_env[i]);
		if (!match_pattern(cp, arg + 1)) {
			free(cp);
			i++;
			continue;
		}
		debug3("%s line %d: removing environment %s",
		    filename, linenum, cp);
		free(cp);
		free(options->send_env[i]);
		options->send_env[i] = NULL;
		for (j = i; j < options->num_send_env - 1; j++) {
			options->send_env[j] = options->send_env[j + 1];
			options->send_env[j + 1] = NULL;
		}
		options->num_send_env--;
		/* NB. don't increment i */
	}
	if (onum_send_env != options->num_send_env) {
		options->send_env = xrecallocarray(options->send_env,
		    onum_send_env, options->num_send_env,
		    sizeof(*options->send_env));
	}
}

/*
 * Returns the number of the token pointed to by cp or oBadOption.
 */
static OpCodes
parse_token(const char *cp, const char *filename, int linenum,
    const char *ignored_unknown)
{
	int i;

	for (i = 0; keywords[i].name; i++)
		if (strcmp(cp, keywords[i].name) == 0)
			return keywords[i].opcode;
	if (ignored_unknown != NULL &&
	    match_pattern_list(cp, ignored_unknown, 1) == 1)
		return oIgnoredUnknownOption;
	error("%s: line %d: Bad configuration option: %s",
	    filename, linenum, cp);
	return oBadOption;
}

/* Multistate option parsing */
struct multistate {
	char *key;
	int value;
};
static const struct multistate multistate_flag[] = {
	{ "true",			1 },
	{ "false",			0 },
	{ "yes",			1 },
	{ "no",				0 },
	{ NULL, -1 }
};
static const struct multistate multistate_yesnoask[] = {
	{ "true",			1 },
	{ "false",			0 },
	{ "yes",			1 },
	{ "no",				0 },
	{ "ask",			2 },
	{ NULL, -1 }
};
static const struct multistate multistate_strict_hostkey[] = {
	{ "true",			SSH_STRICT_HOSTKEY_YES },
	{ "false",			SSH_STRICT_HOSTKEY_OFF },
	{ "yes",			SSH_STRICT_HOSTKEY_YES },
	{ "no",				SSH_STRICT_HOSTKEY_OFF },
	{ "ask",			SSH_STRICT_HOSTKEY_ASK },
	{ "off",			SSH_STRICT_HOSTKEY_OFF },
	{ "accept-new",			SSH_STRICT_HOSTKEY_NEW },
	{ NULL, -1 }
};
static const struct multistate multistate_yesnoaskconfirm[] = {
	{ "true",			1 },
	{ "false",			0 },
	{ "yes",			1 },
	{ "no",				0 },
	{ "ask",			2 },
	{ "confirm",			3 },
	{ NULL, -1 }
};
static const struct multistate multistate_addressfamily[] = {
	{ "inet",			AF_INET },
	{ "inet6",			AF_INET6 },
	{ "any",			AF_UNSPEC },
	{ NULL, -1 }
};
static const struct multistate multistate_controlmaster[] = {
	{ "true",			SSHCTL_MASTER_YES },
	{ "yes",			SSHCTL_MASTER_YES },
	{ "false",			SSHCTL_MASTER_NO },
	{ "no",				SSHCTL_MASTER_NO },
	{ "auto",			SSHCTL_MASTER_AUTO },
	{ "ask",			SSHCTL_MASTER_ASK },
	{ "autoask",			SSHCTL_MASTER_AUTO_ASK },
	{ NULL, -1 }
};
static const struct multistate multistate_tunnel[] = {
	{ "ethernet",			SSH_TUNMODE_ETHERNET },
	{ "point-to-point",		SSH_TUNMODE_POINTOPOINT },
	{ "true",			SSH_TUNMODE_DEFAULT },
	{ "yes",			SSH_TUNMODE_DEFAULT },
	{ "false",			SSH_TUNMODE_NO },
	{ "no",				SSH_TUNMODE_NO },
	{ NULL, -1 }
};
static const struct multistate multistate_requesttty[] = {
	{ "true",			REQUEST_TTY_YES },
	{ "yes",			REQUEST_TTY_YES },
	{ "false",			REQUEST_TTY_NO },
	{ "no",				REQUEST_TTY_NO },
	{ "force",			REQUEST_TTY_FORCE },
	{ "auto",			REQUEST_TTY_AUTO },
	{ NULL, -1 }
};
static const struct multistate multistate_sessiontype[] = {
	{ "none",			SESSION_TYPE_NONE },
	{ "subsystem",			SESSION_TYPE_SUBSYSTEM },
	{ "default",			SESSION_TYPE_DEFAULT },
	{ NULL, -1 }
};
static const struct multistate multistate_canonicalizehostname[] = {
	{ "true",			SSH_CANONICALISE_YES },
	{ "false",			SSH_CANONICALISE_NO },
	{ "yes",			SSH_CANONICALISE_YES },
	{ "no",				SSH_CANONICALISE_NO },
	{ "always",			SSH_CANONICALISE_ALWAYS },
	{ NULL, -1 }
};
static const struct multistate multistate_compression[] = {
#ifdef WITH_ZLIB
	{ "yes",			COMP_ZLIB },
#endif
	{ "no",				COMP_NONE },
	{ NULL, -1 }
};

static int
parse_multistate_value(const char *arg, const char *filename, int linenum,
    const struct multistate *multistate_ptr)
{
	int i;

	if (!arg || *arg == '\0') {
		error("%s line %d: missing argument.", filename, linenum);
		return -1;
	}
	for (i = 0; multistate_ptr[i].key != NULL; i++) {
		if (strcasecmp(arg, multistate_ptr[i].key) == 0)
			return multistate_ptr[i].value;
	}
	return -1;
}

/*
 * Processes a single option line as used in the configuration files. This
 * only sets those values that have not already been set.
 */
int
process_config_line(Options *options, struct passwd *pw, const char *host,
    const char *original_host, char *line, const char *filename,
    int linenum, int *activep, int flags)
{
	return process_config_line_depth(options, pw, host, original_host,
	    line, filename, linenum, activep, flags, NULL, 0);
}

#define WHITESPACE " \t\r\n"
static int
process_config_line_depth(Options *options, struct passwd *pw, const char *host,
    const char *original_host, char *line, const char *filename,
    int linenum, int *activep, int flags, int *want_final_pass, int depth)
{
	char *str, **charptr, *endofnumber, *keyword, *arg, *arg2, *p, ch;
	char **cpptr, ***cppptr, fwdarg[256];
	u_int i, *uintptr, uvalue, max_entries = 0;
	int r, oactive, negated, opcode, *intptr, value, value2, cmdline = 0;
	int remotefwd, dynamicfwd;
	LogLevel *log_level_ptr;
	SyslogFacility *log_facility_ptr;
	long long val64;
	size_t len;
	struct Forward fwd;
	const struct multistate *multistate_ptr;
	struct allowed_cname *cname;
	glob_t gl;
	const char *errstr;
	char **oav = NULL, **av;
	int oac = 0, ac;
	int ret = -1;

	if (activep == NULL) { /* We are processing a command line directive */
		cmdline = 1;
		activep = &cmdline;
	}

	/* Strip trailing whitespace. Allow \f (form feed) at EOL only */
	if ((len = strlen(line)) == 0)
		return 0;
	for (len--; len > 0; len--) {
		if (strchr(WHITESPACE "\f", line[len]) == NULL)
			break;
		line[len] = '\0';
	}

	str = line;
	/* Get the keyword. (Each line is supposed to begin with a keyword). */
	if ((keyword = strdelim(&str)) == NULL)
		return 0;
	/* Ignore leading whitespace. */
	if (*keyword == '\0')
		keyword = strdelim(&str);
	if (keyword == NULL || !*keyword || *keyword == '\n' || *keyword == '#')
		return 0;
	/* Match lowercase keyword */
	lowercase(keyword);

	/* Prepare to parse remainder of line */
	if (str != NULL)
		str += strspn(str, WHITESPACE);
	if (str == NULL || *str == '\0') {
		error("%s line %d: no argument after keyword \"%s\"",
		    filename, linenum, keyword);
		return -1;
	}
	opcode = parse_token(keyword, filename, linenum,
	    options->ignored_unknown);
	if (argv_split(str, &oac, &oav, 1) != 0) {
		error("%s line %d: invalid quotes", filename, linenum);
		return -1;
	}
	ac = oac;
	av = oav;

	switch (opcode) {
	case oBadOption:
		/* don't panic, but count bad options */
		goto out;
	case oIgnore:
		argv_consume(&ac);
		break;
	case oIgnoredUnknownOption:
		debug("%s line %d: Ignored unknown option \"%s\"",
		    filename, linenum, keyword);
		argv_consume(&ac);
		break;
	case oConnectTimeout:
		intptr = &options->connection_timeout;
parse_time:
		arg = argv_next(&ac, &av);
		if (!arg || *arg == '\0') {
			error("%s line %d: missing time value.",
			    filename, linenum);
			goto out;
		}
		if (strcmp(arg, "none") == 0)
			value = -1;
		else if ((value = convtime(arg)) == -1) {
			error("%s line %d: invalid time value.",
			    filename, linenum);
			goto out;
		}
		if (*activep && *intptr == -1)
			*intptr = value;
		break;

	case oForwardAgent:
		intptr = &options->forward_agent;

		arg = argv_next(&ac, &av);
		if (!arg || *arg == '\0') {
			error("%s line %d: missing argument.",
			    filename, linenum);
			goto out;
		}

		value = -1;
		multistate_ptr = multistate_flag;
		for (i = 0; multistate_ptr[i].key != NULL; i++) {
			if (strcasecmp(arg, multistate_ptr[i].key) == 0) {
				value = multistate_ptr[i].value;
				break;
			}
		}
		if (value != -1) {
			if (*activep && *intptr == -1)
				*intptr = value;
			break;
		}
		/* ForwardAgent wasn't 'yes' or 'no', assume a path */
		if (*activep && *intptr == -1)
			*intptr = 1;

		charptr = &options->forward_agent_sock_path;
		goto parse_agent_path;

	case oForwardX11:
		intptr = &options->forward_x11;
 parse_flag:
		multistate_ptr = multistate_flag;
 parse_multistate:
		arg = argv_next(&ac, &av);
		if ((value = parse_multistate_value(arg, filename, linenum,
		    multistate_ptr)) == -1) {
			error("%s line %d: unsupported option \"%s\".",
			    filename, linenum, arg);
			goto out;
		}
		if (*activep && *intptr == -1)
			*intptr = value;
		break;

	case oForwardX11Trusted:
		intptr = &options->forward_x11_trusted;
		goto parse_flag;

	case oForwardX11Timeout:
		intptr = &options->forward_x11_timeout;
		goto parse_time;

	case oGatewayPorts:
		intptr = &options->fwd_opts.gateway_ports;
		goto parse_flag;

	case oExitOnForwardFailure:
		intptr = &options->exit_on_forward_failure;
		goto parse_flag;

	case oPasswordAuthentication:
		intptr = &options->password_authentication;
		goto parse_flag;

	case oKbdInteractiveAuthentication:
		intptr = &options->kbd_interactive_authentication;
		goto parse_flag;

	case oKbdInteractiveDevices:
		charptr = &options->kbd_interactive_devices;
		goto parse_string;

	case oPubkeyAuthentication:
		intptr = &options->pubkey_authentication;
		goto parse_flag;

	case oHostbasedAuthentication:
		intptr = &options->hostbased_authentication;
		goto parse_flag;
		
	case oDisableTrivialAuth:
		intptr = &options->disable_trivial_auth;
		goto parse_flag;

	case oGssAuthentication:
		intptr = &options->gss_authentication;
		goto parse_flag;

	case oGssDelegateCreds:
		intptr = &options->gss_deleg_creds;
		goto parse_flag;

	case oBatchMode:
		intptr = &options->batch_mode;
		goto parse_flag;

	case oCheckHostIP:
		intptr = &options->check_host_ip;
		goto parse_flag;

	case oVerifyHostKeyDNS:
		intptr = &options->verify_host_key_dns;
		multistate_ptr = multistate_yesnoask;
		goto parse_multistate;

	case oStrictHostKeyChecking:
		intptr = &options->strict_host_key_checking;
		multistate_ptr = multistate_strict_hostkey;
		goto parse_multistate;

	case oCompression:
		intptr = &options->compression;
		multistate_ptr = multistate_compression;
		goto parse_multistate;

	case oTCPKeepAlive:
		intptr = &options->tcp_keep_alive;
		goto parse_flag;

	case oNoHostAuthenticationForLocalhost:
		intptr = &options->no_host_authentication_for_localhost;
		goto parse_flag;

	case oNumberOfPasswordPrompts:
		intptr = &options->number_of_password_prompts;
		goto parse_int;

	case oRekeyLimit:
		arg = argv_next(&ac, &av);
		if (!arg || *arg == '\0') {
			error("%.200s line %d: Missing argument.", filename,
			    linenum);
			goto out;
		}
		if (strcmp(arg, "default") == 0) {
			val64 = 0;
		} else {
			if (scan_scaled(arg, &val64) == -1) {
				error("%.200s line %d: Bad number '%s': %s",
				    filename, linenum, arg, strerror(errno));
				goto out;
			}
			if (val64 != 0 && val64 < 16) {
				error("%.200s line %d: RekeyLimit too small",
				    filename, linenum);
				goto out;
			}
		}
		if (*activep && options->rekey_limit == -1)
			options->rekey_limit = val64;
		if (ac != 0) { /* optional rekey interval present */
			if (strcmp(av[0], "none") == 0) {
				(void)argv_next(&ac, &av);	/* discard */
				break;
			}
			intptr = &options->rekey_interval;
			goto parse_time;
		}
		break;

	case oIdentityFile:
		arg = argv_next(&ac, &av);
		if (!arg || *arg == '\0') {
			error("%.200s line %d: Missing argument.",
			    filename, linenum);
			goto out;
		}
		if (*activep) {
			intptr = &options->num_identity_files;
			if (*intptr >= SSH_MAX_IDENTITY_FILES) {
				error("%.200s line %d: Too many identity files "
				    "specified (max %d).", filename, linenum,
				    SSH_MAX_IDENTITY_FILES);
				goto out;
			}
			add_identity_file(options, NULL,
			    arg, flags & SSHCONF_USERCONF);
		}
		break;

	case oCertificateFile:
		arg = argv_next(&ac, &av);
		if (!arg || *arg == '\0') {
			error("%.200s line %d: Missing argument.",
			    filename, linenum);
			goto out;
		}
		if (*activep) {
			intptr = &options->num_certificate_files;
			if (*intptr >= SSH_MAX_CERTIFICATE_FILES) {
				error("%.200s line %d: Too many certificate "
				    "files specified (max %d).",
				    filename, linenum,
				    SSH_MAX_CERTIFICATE_FILES);
				goto out;
			}
			add_certificate_file(options, arg,
			    flags & SSHCONF_USERCONF);
		}
		break;

	case oXAuthLocation:
		charptr=&options->xauth_location;
		goto parse_string;

	case oUser:
		charptr = &options->user;
parse_string:
		arg = argv_next(&ac, &av);
		if (!arg || *arg == '\0') {
			error("%.200s line %d: Missing argument.",
			    filename, linenum);
			goto out;
		}
		if (*activep && *charptr == NULL)
			*charptr = xstrdup(arg);
		break;

	case oGlobalKnownHostsFile:
		cpptr = (char **)&options->system_hostfiles;
		uintptr = &options->num_system_hostfiles;
		max_entries = SSH_MAX_HOSTS_FILES;
parse_char_array:
		i = 0;
		value = *uintptr == 0; /* was array empty when we started? */
		while ((arg = argv_next(&ac, &av)) != NULL) {
			if (*arg == '\0') {
				error("%s line %d: keyword %s empty argument",
				    filename, linenum, keyword);
				goto out;
			}
			/* Allow "none" only in first position */
			if (strcasecmp(arg, "none") == 0) {
				if (i > 0 || ac > 0) {
					error("%s line %d: keyword %s \"none\" "
					    "argument must appear alone.",
					    filename, linenum, keyword);
					goto out;
				}
			}
			i++;
			if (*activep && value) {
				if ((*uintptr) >= max_entries) {
					error("%s line %d: too many %s "
					    "entries.", filename, linenum,
					    keyword);
					goto out;
				}
				cpptr[(*uintptr)++] = xstrdup(arg);
			}
		}
		break;

	case oUserKnownHostsFile:
		cpptr = (char **)&options->user_hostfiles;
		uintptr = &options->num_user_hostfiles;
		max_entries = SSH_MAX_HOSTS_FILES;
		goto parse_char_array;

	case oHostname:
		charptr = &options->hostname;
		goto parse_string;

	case oHostKeyAlias:
		charptr = &options->host_key_alias;
		goto parse_string;

	case oPreferredAuthentications:
		charptr = &options->preferred_authentications;
		goto parse_string;

	case oBindAddress:
		charptr = &options->bind_address;
		goto parse_string;

	case oBindInterface:
		charptr = &options->bind_interface;
		goto parse_string;

	case oPKCS11Provider:
		charptr = &options->pkcs11_provider;
		goto parse_string;

	case oSecurityKeyProvider:
		charptr = &options->sk_provider;
		goto parse_string;

	case oKnownHostsCommand:
		charptr = &options->known_hosts_command;
		goto parse_command;

	case oProxyCommand:
		charptr = &options->proxy_command;
		/* Ignore ProxyCommand if ProxyJump already specified */
		if (options->jump_host != NULL)
			charptr = &options->jump_host; /* Skip below */
parse_command:
		if (str == NULL) {
			error("%.200s line %d: Missing argument.",
			    filename, linenum);
			goto out;
		}
		len = strspn(str, WHITESPACE "=");
		if (*activep && *charptr == NULL)
			*charptr = xstrdup(str + len);
		argv_consume(&ac);
		break;

	case oProxyJump:
		if (str == NULL) {
			error("%.200s line %d: Missing argument.",
			    filename, linenum);
			goto out;
		}
		len = strspn(str, WHITESPACE "=");
		/* XXX use argv? */
		if (parse_jump(str + len, options, *activep) == -1) {
			error("%.200s line %d: Invalid ProxyJump \"%s\"",
			    filename, linenum, str + len);
			goto out;
		}
		argv_consume(&ac);
		break;

	case oPort:
		arg = argv_next(&ac, &av);
		if (!arg || *arg == '\0') {
			error("%.200s line %d: Missing argument.",
			    filename, linenum);
			goto out;
		}
		value = a2port(arg);
		if (value <= 0) {
			error("%.200s line %d: Bad port '%s'.",
			    filename, linenum, arg);
			goto out;
		}
		if (*activep && options->port == -1)
			options->port = value;
		break;

	case oConnectionAttempts:
		intptr = &options->connection_attempts;
parse_int:
		arg = argv_next(&ac, &av);
		if ((errstr = atoi_err(arg, &value)) != NULL) {
			error("%s line %d: integer value %s.",
			    filename, linenum, errstr);
			goto out;
		}
		if (*activep && *intptr == -1)
			*intptr = value;
		break;

	case oCiphers:
		arg = argv_next(&ac, &av);
		if (!arg || *arg == '\0') {
			error("%.200s line %d: Missing argument.",
			    filename, linenum);
			goto out;
		}
		if (*arg != '-' &&
		    !ciphers_valid(*arg == '+' || *arg == '^' ? arg + 1 : arg)){
			error("%.200s line %d: Bad SSH2 cipher spec '%s'.",
			    filename, linenum, arg ? arg : "<NONE>");
			goto out;
		}
		if (*activep && options->ciphers == NULL)
			options->ciphers = xstrdup(arg);
		break;

	case oMacs:
		arg = argv_next(&ac, &av);
		if (!arg || *arg == '\0') {
			error("%.200s line %d: Missing argument.",
			    filename, linenum);
			goto out;
		}
		if (*arg != '-' &&
		    !mac_valid(*arg == '+' || *arg == '^' ? arg + 1 : arg)) {
			error("%.200s line %d: Bad SSH2 MAC spec '%s'.",
			    filename, linenum, arg ? arg : "<NONE>");
			goto out;
		}
		if (*activep && options->macs == NULL)
			options->macs = xstrdup(arg);
		break;

	case oKexAlgorithms:
		arg = argv_next(&ac, &av);
		if (!arg || *arg == '\0') {
			error("%.200s line %d: Missing argument.",
			    filename, linenum);
			goto out;
		}
		if (*arg != '-' &&
		    !kex_names_valid(*arg == '+' || *arg == '^' ?
		    arg + 1 : arg)) {
			error("%.200s line %d: Bad SSH2 KexAlgorithms '%s'.",
			    filename, linenum, arg ? arg : "<NONE>");
			goto out;
		}
		if (*activep && options->kex_algorithms == NULL)
			options->kex_algorithms = xstrdup(arg);
		break;

	case oHostKeyAlgorithms:
		charptr = &options->hostkeyalgorithms;
parse_pubkey_algos:
		arg = argv_next(&ac, &av);
		if (!arg || *arg == '\0') {
			error("%.200s line %d: Missing argument.",
			    filename, linenum);
			goto out;
		}
		if (*arg != '-' &&
		    !sshkey_names_valid2(*arg == '+' || *arg == '^' ?
		    arg + 1 : arg, 1)) {
			error("%s line %d: Bad key types '%s'.",
			    filename, linenum, arg ? arg : "<NONE>");
			goto out;
		}
		if (*activep && *charptr == NULL)
			*charptr = xstrdup(arg);
		break;

	case oCASignatureAlgorithms:
		charptr = &options->ca_sign_algorithms;
		goto parse_pubkey_algos;

	case oLogLevel:
		log_level_ptr = &options->log_level;
		arg = argv_next(&ac, &av);
		value = log_level_number(arg);
		if (value == SYSLOG_LEVEL_NOT_SET) {
			error("%.200s line %d: unsupported log level '%s'",
			    filename, linenum, arg ? arg : "<NONE>");
			goto out;
		}
		if (*activep && *log_level_ptr == SYSLOG_LEVEL_NOT_SET)
			*log_level_ptr = (LogLevel) value;
		break;

	case oLogFacility:
		log_facility_ptr = &options->log_facility;
		arg = argv_next(&ac, &av);
		value = log_facility_number(arg);
		if (value == SYSLOG_FACILITY_NOT_SET) {
			error("%.200s line %d: unsupported log facility '%s'",
			    filename, linenum, arg ? arg : "<NONE>");
			goto out;
		}
		if (*log_facility_ptr == -1)
			*log_facility_ptr = (SyslogFacility) value;
		break;

	case oLogVerbose:
		cppptr = &options->log_verbose;
		uintptr = &options->num_log_verbose;
		i = 0;
		while ((arg = argv_next(&ac, &av)) != NULL) {
			if (*arg == '\0') {
				error("%s line %d: keyword %s empty argument",
				    filename, linenum, keyword);
				goto out;
			}
			/* Allow "none" only in first position */
			if (strcasecmp(arg, "none") == 0) {
				if (i > 0 || ac > 0) {
					error("%s line %d: keyword %s \"none\" "
					    "argument must appear alone.",
					    filename, linenum, keyword);
					goto out;
				}
			}
			i++;
			if (*activep && *uintptr == 0) {
				*cppptr = xrecallocarray(*cppptr, *uintptr,
				    *uintptr + 1, sizeof(**cppptr));
				(*cppptr)[(*uintptr)++] = xstrdup(arg);
			}
		}
		break;

	case oLocalForward:
	case oRemoteForward:
	case oDynamicForward:
		arg = argv_next(&ac, &av);
		if (!arg || *arg == '\0') {
			error("%.200s line %d: Missing argument.",
			    filename, linenum);
			goto out;
		}

		remotefwd = (opcode == oRemoteForward);
		dynamicfwd = (opcode == oDynamicForward);

		if (!dynamicfwd) {
			arg2 = argv_next(&ac, &av);
			if (arg2 == NULL || *arg2 == '\0') {
				if (remotefwd)
					dynamicfwd = 1;
				else {
					error("%.200s line %d: Missing target "
					    "argument.", filename, linenum);
					goto out;
				}
			} else {
				/* construct a string for parse_forward */
				snprintf(fwdarg, sizeof(fwdarg), "%s:%s", arg,
				    arg2);
			}
		}
		if (dynamicfwd)
			strlcpy(fwdarg, arg, sizeof(fwdarg));

		if (parse_forward(&fwd, fwdarg, dynamicfwd, remotefwd) == 0) {
			error("%.200s line %d: Bad forwarding specification.",
			    filename, linenum);
			goto out;
		}

		if (*activep) {
			if (remotefwd) {
				add_remote_forward(options, &fwd);
			} else {
				add_local_forward(options, &fwd);
			}
		}
		break;

	case oPermitRemoteOpen:
		uintptr = &options->num_permitted_remote_opens;
		cppptr = &options->permitted_remote_opens;
		arg = argv_next(&ac, &av);
		if (!arg || *arg == '\0')
			fatal("%s line %d: missing %s specification",
			    filename, linenum, lookup_opcode_name(opcode));
		uvalue = *uintptr;	/* modified later */
		if (strcmp(arg, "any") == 0 || strcmp(arg, "none") == 0) {
			if (*activep && uvalue == 0) {
				*uintptr = 1;
				*cppptr = xcalloc(1, sizeof(**cppptr));
				(*cppptr)[0] = xstrdup(arg);
			}
			break;
		}
		while ((arg = argv_next(&ac, &av)) != NULL) {
			arg2 = xstrdup(arg);
			ch = '\0';
			p = hpdelim2(&arg, &ch);
			if (p == NULL || ch == '/') {
				fatal("%s line %d: missing host in %s",
				    filename, linenum,
				    lookup_opcode_name(opcode));
			}
			p = cleanhostname(p);
			/*
			 * don't want to use permitopen_port to avoid
			 * dependency on channels.[ch] here.
			 */
			if (arg == NULL ||
			    (strcmp(arg, "*") != 0 && a2port(arg) <= 0)) {
				fatal("%s line %d: bad port number in %s",
				    filename, linenum,
				    lookup_opcode_name(opcode));
			}
			if (*activep && uvalue == 0) {
				opt_array_append(filename, linenum,
				    lookup_opcode_name(opcode),
				    cppptr, uintptr, arg2);
			}
			free(arg2);
		}
		break;

	case oClearAllForwardings:
		intptr = &options->clear_forwardings;
		goto parse_flag;

	case oHost:
		if (cmdline) {
			error("Host directive not supported as a command-line "
			    "option");
			goto out;
		}
		*activep = 0;
		arg2 = NULL;
		while ((arg = argv_next(&ac, &av)) != NULL) {
			if (*arg == '\0') {
				error("%s line %d: keyword %s empty argument",
				    filename, linenum, keyword);
				goto out;
			}
			if ((flags & SSHCONF_NEVERMATCH) != 0) {
				argv_consume(&ac);
				break;
			}
			negated = *arg == '!';
			if (negated)
				arg++;
			if (match_pattern(host, arg)) {
				if (negated) {
					debug("%.200s line %d: Skipping Host "
					    "block because of negated match "
					    "for %.100s", filename, linenum,
					    arg);
					*activep = 0;
					argv_consume(&ac);
					break;
				}
				if (!*activep)
					arg2 = arg; /* logged below */
				*activep = 1;
			}
		}
		if (*activep)
			debug("%.200s line %d: Applying options for %.100s",
			    filename, linenum, arg2);
		break;

	case oMatch:
		if (cmdline) {
			error("Host directive not supported as a command-line "
			    "option");
			goto out;
		}
		value = match_cfg_line(options, &str, pw, host, original_host,
		    flags & SSHCONF_FINAL, want_final_pass,
		    filename, linenum);
		if (value < 0) {
			error("%.200s line %d: Bad Match condition", filename,
			    linenum);
			goto out;
		}
		*activep = (flags & SSHCONF_NEVERMATCH) ? 0 : value;
		/*
		 * If match_cfg_line() didn't consume all its arguments then
		 * arrange for the extra arguments check below to fail.
		 */

		if (str == NULL || *str == '\0')
			argv_consume(&ac);
		break;

	case oEscapeChar:
		intptr = &options->escape_char;
		arg = argv_next(&ac, &av);
		if (!arg || *arg == '\0') {
			error("%.200s line %d: Missing argument.",
			    filename, linenum);
			goto out;
		}
		if (strcmp(arg, "none") == 0)
			value = SSH_ESCAPECHAR_NONE;
		else if (arg[1] == '\0')
			value = (u_char) arg[0];
		else if (arg[0] == '^' && arg[2] == 0 &&
		    (u_char) arg[1] >= 64 && (u_char) arg[1] < 128)
			value = (u_char) arg[1] & 31;
		else {
			error("%.200s line %d: Bad escape character.",
			    filename, linenum);
			goto out;
		}
		if (*activep && *intptr == -1)
			*intptr = value;
		break;

	case oAddressFamily:
		intptr = &options->address_family;
		multistate_ptr = multistate_addressfamily;
		goto parse_multistate;

	case oEnableSSHKeysign:
		intptr = &options->enable_ssh_keysign;
		goto parse_flag;

	case oIdentitiesOnly:
		intptr = &options->identities_only;
		goto parse_flag;

	case oServerAliveInterval:
		intptr = &options->server_alive_interval;
		goto parse_time;

	case oServerAliveCountMax:
		intptr = &options->server_alive_count_max;
		goto parse_int;

	case oSendEnv:
		while ((arg = argv_next(&ac, &av)) != NULL) {
			if (*arg == '\0' || strchr(arg, '=') != NULL) {
				error("%s line %d: Invalid environment name.",
				    filename, linenum);
				goto out;
			}
			if (!*activep)
				continue;
			if (*arg == '-') {
				/* Removing an env var */
				rm_env(options, arg, filename, linenum);
				continue;
			} else {
				/* Adding an env var */
				if (options->num_send_env >= INT_MAX) {
					error("%s line %d: too many send env.",
					    filename, linenum);
					goto out;
				}
				options->send_env = xrecallocarray(
				    options->send_env, options->num_send_env,
				    options->num_send_env + 1,
				    sizeof(*options->send_env));
				options->send_env[options->num_send_env++] =
				    xstrdup(arg);
			}
		}
		break;

	case oSetEnv:
		value = options->num_setenv;
		while ((arg = argv_next(&ac, &av)) != NULL) {
			if (strchr(arg, '=') == NULL) {
				error("%s line %d: Invalid SetEnv.",
				    filename, linenum);
				goto out;
			}
			if (!*activep || value != 0)
				continue;
			/* Adding a setenv var */
			if (options->num_setenv >= INT_MAX) {
				error("%s line %d: too many SetEnv.",
				    filename, linenum);
				goto out;
			}
			options->setenv = xrecallocarray(
			    options->setenv, options->num_setenv,
			    options->num_setenv + 1, sizeof(*options->setenv));
			options->setenv[options->num_setenv++] = xstrdup(arg);
		}
		break;

	case oControlPath:
		charptr = &options->control_path;
		goto parse_string;

	case oControlMaster:
		intptr = &options->control_master;
		multistate_ptr = multistate_controlmaster;
		goto parse_multistate;

	case oControlPersist:
		/* no/false/yes/true, or a time spec */
		intptr = &options->control_persist;
		arg = argv_next(&ac, &av);
		if (!arg || *arg == '\0') {
			error("%.200s line %d: Missing ControlPersist"
			    " argument.", filename, linenum);
			goto out;
		}
		value = 0;
		value2 = 0;	/* timeout */
		if (strcmp(arg, "no") == 0 || strcmp(arg, "false") == 0)
			value = 0;
		else if (strcmp(arg, "yes") == 0 || strcmp(arg, "true") == 0)
			value = 1;
		else if ((value2 = convtime(arg)) >= 0)
			value = 1;
		else {
			error("%.200s line %d: Bad ControlPersist argument.",
			    filename, linenum);
			goto out;
		}
		if (*activep && *intptr == -1) {
			*intptr = value;
			options->control_persist_timeout = value2;
		}
		break;

	case oHashKnownHosts:
		intptr = &options->hash_known_hosts;
		goto parse_flag;

	case oTunnel:
		intptr = &options->tun_open;
		multistate_ptr = multistate_tunnel;
		goto parse_multistate;

	case oTunnelDevice:
		arg = argv_next(&ac, &av);
		if (!arg || *arg == '\0') {
			error("%.200s line %d: Missing argument.",
			    filename, linenum);
			goto out;
		}
		value = a2tun(arg, &value2);
		if (value == SSH_TUNID_ERR) {
			error("%.200s line %d: Bad tun device.",
			    filename, linenum);
			goto out;
		}
		if (*activep && options->tun_local == -1) {
			options->tun_local = value;
			options->tun_remote = value2;
		}
		break;

	case oLocalCommand:
		charptr = &options->local_command;
		goto parse_command;

	case oPermitLocalCommand:
		intptr = &options->permit_local_command;
		goto parse_flag;

	case oRemoteCommand:
		charptr = &options->remote_command;
		goto parse_command;

	case oVisualHostKey:
		intptr = &options->visual_host_key;
		goto parse_flag;

	case oInclude:
		if (cmdline) {
			error("Include directive not supported as a "
			    "command-line option");
			goto out;
		}
		value = 0;
		while ((arg = argv_next(&ac, &av)) != NULL) {
			if (*arg == '\0') {
				error("%s line %d: keyword %s empty argument",
				    filename, linenum, keyword);
				goto out;
			}
			/*
			 * Ensure all paths are anchored. User configuration
			 * files may begin with '~/' but system configurations
			 * must not. If the path is relative, then treat it
			 * as living in ~/.ssh for user configurations or
			 * /etc/ssh for system ones.
			 */
			if (*arg == '~' && (flags & SSHCONF_USERCONF) == 0) {
				error("%.200s line %d: bad include path %s.",
				    filename, linenum, arg);
				goto out;
			}
			if (!path_absolute(arg) && *arg != '~') {
				xasprintf(&arg2, "%s/%s",
				    (flags & SSHCONF_USERCONF) ?
				    "~/" _PATH_SSH_USER_DIR : SSHDIR, arg);
			} else
				arg2 = xstrdup(arg);
			memset(&gl, 0, sizeof(gl));
			r = glob(arg2, GLOB_TILDE, NULL, &gl);
			if (r == GLOB_NOMATCH) {
				debug("%.200s line %d: include %s matched no "
				    "files",filename, linenum, arg2);
				free(arg2);
				continue;
			} else if (r != 0) {
				error("%.200s line %d: glob failed for %s.",
				    filename, linenum, arg2);
				goto out;
			}
			free(arg2);
			oactive = *activep;
			for (i = 0; i < gl.gl_pathc; i++) {
				debug3("%.200s line %d: Including file %s "
				    "depth %d%s", filename, linenum,
				    gl.gl_pathv[i], depth,
				    oactive ? "" : " (parse only)");
				r = read_config_file_depth(gl.gl_pathv[i],
				    pw, host, original_host, options,
				    flags | SSHCONF_CHECKPERM |
				    (oactive ? 0 : SSHCONF_NEVERMATCH),
				    activep, want_final_pass, depth + 1);
				if (r != 1 && errno != ENOENT) {
					error("Can't open user config file "
					    "%.100s: %.100s", gl.gl_pathv[i],
					    strerror(errno));
					globfree(&gl);
					goto out;
				}
				/*
				 * don't let Match in includes clobber the
				 * containing file's Match state.
				 */
				*activep = oactive;
				if (r != 1)
					value = -1;
			}
			globfree(&gl);
		}
		if (value != 0)
			ret = value;
		break;

	case oIPQoS:
		arg = argv_next(&ac, &av);
		if ((value = parse_ipqos(arg)) == -1) {
			error("%s line %d: Bad IPQoS value: %s",
			    filename, linenum, arg);
			goto out;
		}
		arg = argv_next(&ac, &av);
		if (arg == NULL)
			value2 = value;
		else if ((value2 = parse_ipqos(arg)) == -1) {
			error("%s line %d: Bad IPQoS value: %s",
			    filename, linenum, arg);
			goto out;
		}
		if (*activep && options->ip_qos_interactive == -1) {
			options->ip_qos_interactive = value;
			options->ip_qos_bulk = value2;
		}
		break;

	case oRequestTTY:
		intptr = &options->request_tty;
		multistate_ptr = multistate_requesttty;
		goto parse_multistate;

	case oSessionType:
		intptr = &options->session_type;
		multistate_ptr = multistate_sessiontype;
		goto parse_multistate;

	case oStdinNull:
		intptr = &options->stdin_null;
		goto parse_flag;

	case oForkAfterAuthentication:
		intptr = &options->fork_after_authentication;
		goto parse_flag;

	case oIgnoreUnknown:
		charptr = &options->ignored_unknown;
		goto parse_string;

	case oProxyUseFdpass:
		intptr = &options->proxy_use_fdpass;
		goto parse_flag;

	case oCanonicalDomains:
		value = options->num_canonical_domains != 0;
		i = 0;
		while ((arg = argv_next(&ac, &av)) != NULL) {
			if (*arg == '\0') {
				error("%s line %d: keyword %s empty argument",
				    filename, linenum, keyword);
				goto out;
			}
			/* Allow "none" only in first position */
			if (strcasecmp(arg, "none") == 0) {
				if (i > 0 || ac > 0) {
					error("%s line %d: keyword %s \"none\" "
					    "argument must appear alone.",
					    filename, linenum, keyword);
					goto out;
				}
			}
			i++;
			if (!valid_domain(arg, 1, &errstr)) {
				error("%s line %d: %s", filename, linenum,
				    errstr);
				goto out;
			}
			if (!*activep || value)
				continue;
			if (options->num_canonical_domains >=
			    MAX_CANON_DOMAINS) {
				error("%s line %d: too many hostname suffixes.",
				    filename, linenum);
				goto out;
			}
			options->canonical_domains[
			    options->num_canonical_domains++] = xstrdup(arg);
		}
		break;

	case oCanonicalizePermittedCNAMEs:
		value = options->num_permitted_cnames != 0;
		while ((arg = argv_next(&ac, &av)) != NULL) {
			/* Either '*' for everything or 'list:list' */
			if (strcmp(arg, "*") == 0)
				arg2 = arg;
			else {
				lowercase(arg);
				if ((arg2 = strchr(arg, ':')) == NULL ||
				    arg2[1] == '\0') {
					error("%s line %d: "
					    "Invalid permitted CNAME \"%s\"",
					    filename, linenum, arg);
					goto out;
				}
				*arg2 = '\0';
				arg2++;
			}
			if (!*activep || value)
				continue;
			if (options->num_permitted_cnames >=
			    MAX_CANON_DOMAINS) {
				error("%s line %d: too many permitted CNAMEs.",
				    filename, linenum);
				goto out;
			}
			cname = options->permitted_cnames +
			    options->num_permitted_cnames++;
			cname->source_list = xstrdup(arg);
			cname->target_list = xstrdup(arg2);
		}
		break;

	case oCanonicalizeHostname:
		intptr = &options->canonicalize_hostname;
		multistate_ptr = multistate_canonicalizehostname;
		goto parse_multistate;

	case oCanonicalizeMaxDots:
		intptr = &options->canonicalize_max_dots;
		goto parse_int;

	case oCanonicalizeFallbackLocal:
		intptr = &options->canonicalize_fallback_local;
		goto parse_flag;

	case oStreamLocalBindMask:
		arg = argv_next(&ac, &av);
		if (!arg || *arg == '\0') {
			error("%.200s line %d: Missing StreamLocalBindMask "
			    "argument.", filename, linenum);
			goto out;
		}
		/* Parse mode in octal format */
		value = strtol(arg, &endofnumber, 8);
		if (arg == endofnumber || value < 0 || value > 0777) {
			error("%.200s line %d: Bad mask.", filename, linenum);
			goto out;
		}
		options->fwd_opts.streamlocal_bind_mask = (mode_t)value;
		break;

	case oStreamLocalBindUnlink:
		intptr = &options->fwd_opts.streamlocal_bind_unlink;
		goto parse_flag;

	case oRevokedHostKeys:
		charptr = &options->revoked_host_keys;
		goto parse_string;

	case oFingerprintHash:
		intptr = &options->fingerprint_hash;
		arg = argv_next(&ac, &av);
		if (!arg || *arg == '\0') {
			error("%.200s line %d: Missing argument.",
			    filename, linenum);
			goto out;
		}
		if ((value = ssh_digest_alg_by_name(arg)) == -1) {
			error("%.200s line %d: Invalid hash algorithm \"%s\".",
			    filename, linenum, arg);
			goto out;
		}
		if (*activep && *intptr == -1)
			*intptr = value;
		break;

	case oUpdateHostkeys:
		intptr = &options->update_hostkeys;
		multistate_ptr = multistate_yesnoask;
		goto parse_multistate;

	case oHostbasedAcceptedAlgorithms:
		charptr = &options->hostbased_accepted_algos;
		goto parse_pubkey_algos;

	case oPubkeyAcceptedAlgorithms:
		charptr = &options->pubkey_accepted_algos;
		goto parse_pubkey_algos;

	case oAddKeysToAgent:
		arg = argv_next(&ac, &av);
		arg2 = argv_next(&ac, &av);
		value = parse_multistate_value(arg, filename, linenum,
		    multistate_yesnoaskconfirm);
		value2 = 0; /* unlimited lifespan by default */
		if (value == 3 && arg2 != NULL) {
			/* allow "AddKeysToAgent confirm 5m" */
			if ((value2 = convtime(arg2)) == -1 ||
			    value2 > INT_MAX) {
				error("%s line %d: invalid time value.",
				    filename, linenum);
				goto out;
			}
		} else if (value == -1 && arg2 == NULL) {
			if ((value2 = convtime(arg)) == -1 ||
			    value2 > INT_MAX) {
				error("%s line %d: unsupported option",
				    filename, linenum);
				goto out;
			}
			value = 1; /* yes */
		} else if (value == -1 || arg2 != NULL) {
			error("%s line %d: unsupported option",
			    filename, linenum);
			goto out;
		}
		if (*activep && options->add_keys_to_agent == -1) {
			options->add_keys_to_agent = value;
			options->add_keys_to_agent_lifespan = value2;
		}
		break;

	case oIdentityAgent:
		charptr = &options->identity_agent;
		arg = argv_next(&ac, &av);
		if (!arg || *arg == '\0') {
			error("%.200s line %d: Missing argument.",
			    filename, linenum);
			goto out;
		}
  parse_agent_path:
		/* Extra validation if the string represents an env var. */
		if ((arg2 = dollar_expand(&r, arg)) == NULL || r) {
			error("%.200s line %d: Invalid environment expansion "
			    "%s.", filename, linenum, arg);
			goto out;
		}
		free(arg2);
		/* check for legacy environment format */
		if (arg[0] == '$' && arg[1] != '{' &&
		    !valid_env_name(arg + 1)) {
			error("%.200s line %d: Invalid environment name %s.",
			    filename, linenum, arg);
			goto out;
		}
		if (*activep && *charptr == NULL)
			*charptr = xstrdup(arg);
		break;

	case oDeprecated:
		debug("%s line %d: Deprecated option \"%s\"",
		    filename, linenum, keyword);
		argv_consume(&ac);
		break;

	case oUnsupported:
		error("%s line %d: Unsupported option \"%s\"",
		    filename, linenum, keyword);
		argv_consume(&ac);
		break;

	default:
		error("%s line %d: Unimplemented opcode %d",
		    filename, linenum, opcode);
		goto out;
	}

	/* Check that there is no garbage at end of line. */
	if (ac > 0) {
		error("%.200s line %d: keyword %s extra arguments "
		    "at end of line", filename, linenum, keyword);
		goto out;
	}

	/* success */
	ret = 0;
 out:
	argv_free(oav, oac);
	return ret;
}

/*
 * Reads the config file and modifies the options accordingly.  Options
 * should already be initialized before this call.  This never returns if
 * there is an error.  If the file does not exist, this returns 0.
 */
int
read_config_file(const char *filename, struct passwd *pw, const char *host,
    const char *original_host, Options *options, int flags,
    int *want_final_pass)
{
	int active = 1;

	return read_config_file_depth(filename, pw, host, original_host,
	    options, flags, &active, want_final_pass, 0);
}

#define READCONF_MAX_DEPTH	16
static int
read_config_file_depth(const char *filename, struct passwd *pw,
    const char *host, const char *original_host, Options *options,
    int flags, int *activep, int *want_final_pass, int depth)
{
	FILE *f;
	char *line = NULL;
	size_t linesize = 0;
	int linenum;
	int bad_options = 0;

	if (depth < 0 || depth > READCONF_MAX_DEPTH)
		fatal("Too many recursive configuration includes");

	if ((f = fopen(filename, "r")) == NULL)
		return 0;

	if (flags & SSHCONF_CHECKPERM) {
		struct stat sb;

		if (fstat(fileno(f), &sb) == -1)
			fatal("fstat %s: %s", filename, strerror(errno));
		if (((sb.st_uid != 0 && sb.st_uid != getuid()) ||
		    (sb.st_mode & 022) != 0))
			fatal("Bad owner or permissions on %s", filename);
	}

	debug("Reading configuration data %.200s", filename);

	/*
	 * Mark that we are now processing the options.  This flag is turned
	 * on/off by Host specifications.
	 */
	linenum = 0;
	while (getline(&line, &linesize, f) != -1) {
		/* Update line number counter. */
		linenum++;
		/*
		 * Trim out comments and strip whitespace.
		 * NB - preserve newlines, they are needed to reproduce
		 * line numbers later for error messages.
		 */
		if (process_config_line_depth(options, pw, host, original_host,
		    line, filename, linenum, activep, flags, want_final_pass,
		    depth) != 0)
			bad_options++;
	}
	free(line);
	fclose(f);
	if (bad_options > 0)
		fatal("%s: terminating, %d bad configuration options",
		    filename, bad_options);
	return 1;
}

/* Returns 1 if a string option is unset or set to "none" or 0 otherwise. */
int
option_clear_or_none(const char *o)
{
	return o == NULL || strcasecmp(o, "none") == 0;
}

/*
 * Initializes options to special values that indicate that they have not yet
 * been set.  Read_config_file will only set options with this value. Options
 * are processed in the following order: command line, user config file,
 * system config file.  Last, fill_default_options is called.
 */

void
initialize_options(Options * options)
{
	memset(options, 'X', sizeof(*options));
	options->forward_agent = -1;
	options->forward_agent_sock_path = NULL;
	options->forward_x11 = -1;
	options->forward_x11_trusted = -1;
	options->forward_x11_timeout = -1;
	options->stdio_forward_host = NULL;
	options->stdio_forward_port = 0;
	options->clear_forwardings = -1;
	options->exit_on_forward_failure = -1;
	options->xauth_location = NULL;
	options->fwd_opts.gateway_ports = -1;
	options->fwd_opts.streamlocal_bind_mask = (mode_t)-1;
	options->fwd_opts.streamlocal_bind_unlink = -1;
	options->pubkey_authentication = -1;
	options->gss_authentication = -1;
	options->gss_deleg_creds = -1;
	options->password_authentication = -1;
	options->kbd_interactive_authentication = -1;
	options->kbd_interactive_devices = NULL;
	options->hostbased_authentication = -1;
	options->disable_trivial_auth = -1;
	options->batch_mode = -1;
	options->check_host_ip = -1;
	options->strict_host_key_checking = -1;
	options->compression = -1;
	options->tcp_keep_alive = -1;
	options->port = -1;
	options->address_family = -1;
	options->connection_attempts = -1;
	options->connection_timeout = -1;
	options->number_of_password_prompts = -1;
	options->ciphers = NULL;
	options->macs = NULL;
	options->kex_algorithms = NULL;
	options->hostkeyalgorithms = NULL;
	options->ca_sign_algorithms = NULL;
	options->num_identity_files = 0;
	memset(options->identity_keys, 0, sizeof(options->identity_keys));
	options->num_certificate_files = 0;
	memset(options->certificates, 0, sizeof(options->certificates));
	options->hostname = NULL;
	options->host_key_alias = NULL;
	options->proxy_command = NULL;
	options->jump_user = NULL;
	options->jump_host = NULL;
	options->jump_port = -1;
	options->jump_extra = NULL;
	options->user = NULL;
	options->escape_char = -1;
	options->num_system_hostfiles = 0;
	options->num_user_hostfiles = 0;
	options->local_forwards = NULL;
	options->num_local_forwards = 0;
	options->remote_forwards = NULL;
	options->num_remote_forwards = 0;
	options->permitted_remote_opens = NULL;
	options->num_permitted_remote_opens = 0;
	options->log_facility = SYSLOG_FACILITY_NOT_SET;
	options->log_level = SYSLOG_LEVEL_NOT_SET;
	options->num_log_verbose = 0;
	options->log_verbose = NULL;
	options->preferred_authentications = NULL;
	options->bind_address = NULL;
	options->bind_interface = NULL;
	options->pkcs11_provider = NULL;
	options->sk_provider = NULL;
	options->enable_ssh_keysign = - 1;
	options->no_host_authentication_for_localhost = - 1;
	options->identities_only = - 1;
	options->rekey_limit = - 1;
	options->rekey_interval = -1;
	options->verify_host_key_dns = -1;
	options->server_alive_interval = -1;
	options->server_alive_count_max = -1;
	options->send_env = NULL;
	options->num_send_env = 0;
	options->setenv = NULL;
	options->num_setenv = 0;
	options->control_path = NULL;
	options->control_master = -1;
	options->control_persist = -1;
	options->control_persist_timeout = 0;
	options->hash_known_hosts = -1;
	options->tun_open = -1;
	options->tun_local = -1;
	options->tun_remote = -1;
	options->local_command = NULL;
	options->permit_local_command = -1;
	options->remote_command = NULL;
	options->add_keys_to_agent = -1;
	options->add_keys_to_agent_lifespan = -1;
	options->identity_agent = NULL;
	options->visual_host_key = -1;
	options->ip_qos_interactive = -1;
	options->ip_qos_bulk = -1;
	options->request_tty = -1;
	options->session_type = -1;
	options->stdin_null = -1;
	options->fork_after_authentication = -1;
	options->proxy_use_fdpass = -1;
	options->ignored_unknown = NULL;
	options->num_canonical_domains = 0;
	options->num_permitted_cnames = 0;
	options->canonicalize_max_dots = -1;
	options->canonicalize_fallback_local = -1;
	options->canonicalize_hostname = -1;
	options->revoked_host_keys = NULL;
	options->fingerprint_hash = -1;
	options->update_hostkeys = -1;
	options->hostbased_accepted_algos = NULL;
	options->pubkey_accepted_algos = NULL;
	options->known_hosts_command = NULL;
}

/*
 * A petite version of fill_default_options() that just fills the options
 * needed for hostname canonicalization to proceed.
 */
void
fill_default_options_for_canonicalization(Options *options)
{
	if (options->canonicalize_max_dots == -1)
		options->canonicalize_max_dots = 1;
	if (options->canonicalize_fallback_local == -1)
		options->canonicalize_fallback_local = 1;
	if (options->canonicalize_hostname == -1)
		options->canonicalize_hostname = SSH_CANONICALISE_NO;
}

/*
 * Called after processing other sources of option data, this fills those
 * options for which no value has been specified with their default values.
 */
int
fill_default_options(Options * options)
{
	char *all_cipher, *all_mac, *all_kex, *all_key, *all_sig;
	char *def_cipher, *def_mac, *def_kex, *def_key, *def_sig;
	int ret = 0, r;

	if (options->forward_agent == -1)
		options->forward_agent = 0;
	if (options->forward_x11 == -1)
		options->forward_x11 = 0;
	if (options->forward_x11_trusted == -1)
		options->forward_x11_trusted = 0;
	if (options->forward_x11_timeout == -1)
		options->forward_x11_timeout = 1200;
	/*
	 * stdio forwarding (-W) changes the default for these but we defer
	 * setting the values so they can be overridden.
	 */
	if (options->exit_on_forward_failure == -1)
		options->exit_on_forward_failure =
		    options->stdio_forward_host != NULL ? 1 : 0;
	if (options->clear_forwardings == -1)
		options->clear_forwardings =
		    options->stdio_forward_host != NULL ? 1 : 0;
	if (options->clear_forwardings == 1)
		clear_forwardings(options);

	if (options->xauth_location == NULL)
		options->xauth_location = xstrdup(_PATH_XAUTH);
	if (options->fwd_opts.gateway_ports == -1)
		options->fwd_opts.gateway_ports = 0;
	if (options->fwd_opts.streamlocal_bind_mask == (mode_t)-1)
		options->fwd_opts.streamlocal_bind_mask = 0177;
	if (options->fwd_opts.streamlocal_bind_unlink == -1)
		options->fwd_opts.streamlocal_bind_unlink = 0;
	if (options->pubkey_authentication == -1)
		options->pubkey_authentication = 1;
	if (options->gss_authentication == -1)
		options->gss_authentication = 0;
	if (options->gss_deleg_creds == -1)
		options->gss_deleg_creds = 0;
	if (options->password_authentication == -1)
		options->password_authentication = 1;
	if (options->kbd_interactive_authentication == -1)
		options->kbd_interactive_authentication = 1;
	if (options->hostbased_authentication == -1)
		options->hostbased_authentication = 0;
	if (options->disable_trivial_auth == -1)
		options->disable_trivial_auth = 0;
	if (options->batch_mode == -1)
		options->batch_mode = 0;
	if (options->check_host_ip == -1)
		options->check_host_ip = 0;
	if (options->strict_host_key_checking == -1)
		options->strict_host_key_checking = SSH_STRICT_HOSTKEY_ASK;
	if (options->compression == -1)
		options->compression = 0;
	if (options->tcp_keep_alive == -1)
		options->tcp_keep_alive = 1;
	if (options->port == -1)
		options->port = 0;	/* Filled in ssh_connect. */
	if (options->address_family == -1)
		options->address_family = AF_UNSPEC;
	if (options->connection_attempts == -1)
		options->connection_attempts = 1;
	if (options->number_of_password_prompts == -1)
		options->number_of_password_prompts = 3;
	/* options->hostkeyalgorithms, default set in myproposals.h */
	if (options->add_keys_to_agent == -1) {
		options->add_keys_to_agent = 0;
		options->add_keys_to_agent_lifespan = 0;
	}
	if (options->num_identity_files == 0) {
		add_identity_file(options, "~/", _PATH_SSH_CLIENT_ID_RSA, 0);
		add_identity_file(options, "~/", _PATH_SSH_CLIENT_ID_DSA, 0);
#ifdef OPENSSL_HAS_ECC
		add_identity_file(options, "~/", _PATH_SSH_CLIENT_ID_ECDSA, 0);
		add_identity_file(options, "~/",
		    _PATH_SSH_CLIENT_ID_ECDSA_SK, 0);
#endif
		add_identity_file(options, "~/",
		    _PATH_SSH_CLIENT_ID_ED25519, 0);
		add_identity_file(options, "~/",
		    _PATH_SSH_CLIENT_ID_ED25519_SK, 0);
		add_identity_file(options, "~/", _PATH_SSH_CLIENT_ID_XMSS, 0);
	}
	if (options->escape_char == -1)
		options->escape_char = '~';
	if (options->num_system_hostfiles == 0) {
		options->system_hostfiles[options->num_system_hostfiles++] =
		    xstrdup(_PATH_SSH_SYSTEM_HOSTFILE);
		options->system_hostfiles[options->num_system_hostfiles++] =
		    xstrdup(_PATH_SSH_SYSTEM_HOSTFILE2);
	}
	if (options->update_hostkeys == -1) {
		if (options->verify_host_key_dns <= 0 &&
		    (options->num_user_hostfiles == 0 ||
		    (options->num_user_hostfiles == 1 && strcmp(options->
		    user_hostfiles[0], _PATH_SSH_USER_HOSTFILE) == 0)))
			options->update_hostkeys = SSH_UPDATE_HOSTKEYS_YES;
		else
			options->update_hostkeys = SSH_UPDATE_HOSTKEYS_NO;
	}
	if (options->num_user_hostfiles == 0) {
		options->user_hostfiles[options->num_user_hostfiles++] =
		    xstrdup(_PATH_SSH_USER_HOSTFILE);
		options->user_hostfiles[options->num_user_hostfiles++] =
		    xstrdup(_PATH_SSH_USER_HOSTFILE2);
	}
	if (options->log_level == SYSLOG_LEVEL_NOT_SET)
		options->log_level = SYSLOG_LEVEL_INFO;
	if (options->log_facility == SYSLOG_FACILITY_NOT_SET)
		options->log_facility = SYSLOG_FACILITY_USER;
	if (options->no_host_authentication_for_localhost == - 1)
		options->no_host_authentication_for_localhost = 0;
	if (options->identities_only == -1)
		options->identities_only = 0;
	if (options->enable_ssh_keysign == -1)
		options->enable_ssh_keysign = 0;
	if (options->rekey_limit == -1)
		options->rekey_limit = 0;
	if (options->rekey_interval == -1)
		options->rekey_interval = 0;
	if (options->verify_host_key_dns == -1)
		options->verify_host_key_dns = 0;
	if (options->server_alive_interval == -1)
		options->server_alive_interval = 0;
	if (options->server_alive_count_max == -1)
		options->server_alive_count_max = 3;
	if (options->control_master == -1)
		options->control_master = 0;
	if (options->control_persist == -1) {
		options->control_persist = 0;
		options->control_persist_timeout = 0;
	}
	if (options->hash_known_hosts == -1)
		options->hash_known_hosts = 0;
	if (options->tun_open == -1)
		options->tun_open = SSH_TUNMODE_NO;
	if (options->tun_local == -1)
		options->tun_local = SSH_TUNID_ANY;
	if (options->tun_remote == -1)
		options->tun_remote = SSH_TUNID_ANY;
	if (options->permit_local_command == -1)
		options->permit_local_command = 0;
	if (options->visual_host_key == -1)
		options->visual_host_key = 0;
	if (options->ip_qos_interactive == -1)
		options->ip_qos_interactive = IPTOS_DSCP_AF21;
	if (options->ip_qos_bulk == -1)
		options->ip_qos_bulk = IPTOS_DSCP_CS1;
	if (options->request_tty == -1)
		options->request_tty = REQUEST_TTY_AUTO;
	if (options->session_type == -1)
		options->session_type = SESSION_TYPE_DEFAULT;
	if (options->stdin_null == -1)
		options->stdin_null = 0;
	if (options->fork_after_authentication == -1)
		options->fork_after_authentication = 0;
	if (options->proxy_use_fdpass == -1)
		options->proxy_use_fdpass = 0;
	if (options->canonicalize_max_dots == -1)
		options->canonicalize_max_dots = 1;
	if (options->canonicalize_fallback_local == -1)
		options->canonicalize_fallback_local = 1;
	if (options->canonicalize_hostname == -1)
		options->canonicalize_hostname = SSH_CANONICALISE_NO;
	if (options->fingerprint_hash == -1)
		options->fingerprint_hash = SSH_FP_HASH_DEFAULT;
#ifdef ENABLE_SK_INTERNAL
	if (options->sk_provider == NULL)
		options->sk_provider = xstrdup("internal");
#else
	if (options->sk_provider == NULL)
		options->sk_provider = xstrdup("$SSH_SK_PROVIDER");
#endif

	/* Expand KEX name lists */
	all_cipher = cipher_alg_list(',', 0);
	all_mac = mac_alg_list(',');
	all_kex = kex_alg_list(',');
	all_key = sshkey_alg_list(0, 0, 1, ',');
	all_sig = sshkey_alg_list(0, 1, 1, ',');
	/* remove unsupported algos from default lists */
	def_cipher = match_filter_allowlist(KEX_CLIENT_ENCRYPT, all_cipher);
	def_mac = match_filter_allowlist(KEX_CLIENT_MAC, all_mac);
	def_kex = match_filter_allowlist(KEX_CLIENT_KEX, all_kex);
	def_key = match_filter_allowlist(KEX_DEFAULT_PK_ALG, all_key);
	def_sig = match_filter_allowlist(SSH_ALLOWED_CA_SIGALGS, all_sig);
#define ASSEMBLE(what, defaults, all) \
	do { \
		if ((r = kex_assemble_names(&options->what, \
		    defaults, all)) != 0) { \
			error_fr(r, "%s", #what); \
			goto fail; \
		} \
	} while (0)
	ASSEMBLE(ciphers, def_cipher, all_cipher);
	ASSEMBLE(macs, def_mac, all_mac);
	ASSEMBLE(kex_algorithms, def_kex, all_kex);
	ASSEMBLE(hostbased_accepted_algos, def_key, all_key);
	ASSEMBLE(pubkey_accepted_algos, def_key, all_key);
	ASSEMBLE(ca_sign_algorithms, def_sig, all_sig);
#undef ASSEMBLE

#define CLEAR_ON_NONE(v) \
	do { \
		if (option_clear_or_none(v)) { \
			free(v); \
			v = NULL; \
		} \
	} while(0)
	CLEAR_ON_NONE(options->local_command);
	CLEAR_ON_NONE(options->remote_command);
	CLEAR_ON_NONE(options->proxy_command);
	CLEAR_ON_NONE(options->control_path);
	CLEAR_ON_NONE(options->revoked_host_keys);
	CLEAR_ON_NONE(options->pkcs11_provider);
	CLEAR_ON_NONE(options->sk_provider);
	CLEAR_ON_NONE(options->known_hosts_command);
	if (options->jump_host != NULL &&
	    strcmp(options->jump_host, "none") == 0 &&
	    options->jump_port == 0 && options->jump_user == NULL) {
		free(options->jump_host);
		options->jump_host = NULL;
	}
	/* options->identity_agent distinguishes NULL from 'none' */
	/* options->user will be set in the main program if appropriate */
	/* options->hostname will be set in the main program if appropriate */
	/* options->host_key_alias should not be set by default */
	/* options->preferred_authentications will be set in ssh */

	/* success */
	ret = 0;
 fail:
	free(all_cipher);
	free(all_mac);
	free(all_kex);
	free(all_key);
	free(all_sig);
	free(def_cipher);
	free(def_mac);
	free(def_kex);
	free(def_key);
	free(def_sig);
	return ret;
}

void
free_options(Options *o)
{
	int i;

	if (o == NULL)
		return;

#define FREE_ARRAY(type, n, a) \
	do { \
		type _i; \
		for (_i = 0; _i < (n); _i++) \
			free((a)[_i]); \
	} while (0)

	free(o->forward_agent_sock_path);
	free(o->xauth_location);
	FREE_ARRAY(u_int, o->num_log_verbose, o->log_verbose);
	free(o->log_verbose);
	free(o->ciphers);
	free(o->macs);
	free(o->hostkeyalgorithms);
	free(o->kex_algorithms);
	free(o->ca_sign_algorithms);
	free(o->hostname);
	free(o->host_key_alias);
	free(o->proxy_command);
	free(o->user);
	FREE_ARRAY(u_int, o->num_system_hostfiles, o->system_hostfiles);
	FREE_ARRAY(u_int, o->num_user_hostfiles, o->user_hostfiles);
	free(o->preferred_authentications);
	free(o->bind_address);
	free(o->bind_interface);
	free(o->pkcs11_provider);
	free(o->sk_provider);
	for (i = 0; i < o->num_identity_files; i++) {
		free(o->identity_files[i]);
		sshkey_free(o->identity_keys[i]);
	}
	for (i = 0; i < o->num_certificate_files; i++) {
		free(o->certificate_files[i]);
		sshkey_free(o->certificates[i]);
	}
	free(o->identity_agent);
	for (i = 0; i < o->num_local_forwards; i++) {
		free(o->local_forwards[i].listen_host);
		free(o->local_forwards[i].listen_path);
		free(o->local_forwards[i].connect_host);
		free(o->local_forwards[i].connect_path);
	}
	free(o->local_forwards);
	for (i = 0; i < o->num_remote_forwards; i++) {
		free(o->remote_forwards[i].listen_host);
		free(o->remote_forwards[i].listen_path);
		free(o->remote_forwards[i].connect_host);
		free(o->remote_forwards[i].connect_path);
	}
	free(o->remote_forwards);
	free(o->stdio_forward_host);
	FREE_ARRAY(int, o->num_send_env, o->send_env);
	free(o->send_env);
	FREE_ARRAY(int, o->num_setenv, o->setenv);
	free(o->setenv);
	free(o->control_path);
	free(o->local_command);
	free(o->remote_command);
	FREE_ARRAY(int, o->num_canonical_domains, o->canonical_domains);
	for (i = 0; i < o->num_permitted_cnames; i++) {
		free(o->permitted_cnames[i].source_list);
		free(o->permitted_cnames[i].target_list);
	}
	free(o->revoked_host_keys);
	free(o->hostbased_accepted_algos);
	free(o->pubkey_accepted_algos);
	free(o->jump_user);
	free(o->jump_host);
	free(o->jump_extra);
	free(o->ignored_unknown);
	explicit_bzero(o, sizeof(*o));
#undef FREE_ARRAY
}

struct fwdarg {
	char *arg;
	int ispath;
};

/*
 * parse_fwd_field
 * parses the next field in a port forwarding specification.
 * sets fwd to the parsed field and advances p past the colon
 * or sets it to NULL at end of string.
 * returns 0 on success, else non-zero.
 */
static int
parse_fwd_field(char **p, struct fwdarg *fwd)
{
	char *ep, *cp = *p;
	int ispath = 0;

	if (*cp == '\0') {
		*p = NULL;
		return -1;	/* end of string */
	}

	/*
	 * A field escaped with square brackets is used literally.
	 * XXX - allow ']' to be escaped via backslash?
	 */
	if (*cp == '[') {
		/* find matching ']' */
		for (ep = cp + 1; *ep != ']' && *ep != '\0'; ep++) {
			if (*ep == '/')
				ispath = 1;
		}
		/* no matching ']' or not at end of field. */
		if (ep[0] != ']' || (ep[1] != ':' && ep[1] != '\0'))
			return -1;
		/* NUL terminate the field and advance p past the colon */
		*ep++ = '\0';
		if (*ep != '\0')
			*ep++ = '\0';
		fwd->arg = cp + 1;
		fwd->ispath = ispath;
		*p = ep;
		return 0;
	}

	for (cp = *p; *cp != '\0'; cp++) {
		switch (*cp) {
		case '\\':
			memmove(cp, cp + 1, strlen(cp + 1) + 1);
			if (*cp == '\0')
				return -1;
			break;
		case '/':
			ispath = 1;
			break;
		case ':':
			*cp++ = '\0';
			goto done;
		}
	}
done:
	fwd->arg = *p;
	fwd->ispath = ispath;
	*p = cp;
	return 0;
}

/*
 * parse_forward
 * parses a string containing a port forwarding specification of the form:
 *   dynamicfwd == 0
 *	[listenhost:]listenport|listenpath:connecthost:connectport|connectpath
 *	listenpath:connectpath
 *   dynamicfwd == 1
 *	[listenhost:]listenport
 * returns number of arguments parsed or zero on error
 */
int
parse_forward(struct Forward *fwd, const char *fwdspec, int dynamicfwd, int remotefwd)
{
	struct fwdarg fwdargs[4];
	char *p, *cp;
	int i, err;

	memset(fwd, 0, sizeof(*fwd));
	memset(fwdargs, 0, sizeof(fwdargs));

	/*
	 * We expand environment variables before checking if we think they're
	 * paths so that if ${VAR} expands to a fully qualified path it is
	 * treated as a path.
	 */
	cp = p = dollar_expand(&err, fwdspec);
	if (p == NULL || err)
		return 0;

	/* skip leading spaces */
	while (isspace((u_char)*cp))
		cp++;

	for (i = 0; i < 4; ++i) {
		if (parse_fwd_field(&cp, &fwdargs[i]) != 0)
			break;
	}

	/* Check for trailing garbage */
	if (cp != NULL && *cp != '\0') {
		i = 0;	/* failure */
	}

	switch (i) {
	case 1:
		if (fwdargs[0].ispath) {
			fwd->listen_path = xstrdup(fwdargs[0].arg);
			fwd->listen_port = PORT_STREAMLOCAL;
		} else {
			fwd->listen_host = NULL;
			fwd->listen_port = a2port(fwdargs[0].arg);
		}
		fwd->connect_host = xstrdup("socks");
		break;

	case 2:
		if (fwdargs[0].ispath && fwdargs[1].ispath) {
			fwd->listen_path = xstrdup(fwdargs[0].arg);
			fwd->listen_port = PORT_STREAMLOCAL;
			fwd->connect_path = xstrdup(fwdargs[1].arg);
			fwd->connect_port = PORT_STREAMLOCAL;
		} else if (fwdargs[1].ispath) {
			fwd->listen_host = NULL;
			fwd->listen_port = a2port(fwdargs[0].arg);
			fwd->connect_path = xstrdup(fwdargs[1].arg);
			fwd->connect_port = PORT_STREAMLOCAL;
		} else {
			fwd->listen_host = xstrdup(fwdargs[0].arg);
			fwd->listen_port = a2port(fwdargs[1].arg);
			fwd->connect_host = xstrdup("socks");
		}
		break;

	case 3:
		if (fwdargs[0].ispath) {
			fwd->listen_path = xstrdup(fwdargs[0].arg);
			fwd->listen_port = PORT_STREAMLOCAL;
			fwd->connect_host = xstrdup(fwdargs[1].arg);
			fwd->connect_port = a2port(fwdargs[2].arg);
		} else if (fwdargs[2].ispath) {
			fwd->listen_host = xstrdup(fwdargs[0].arg);
			fwd->listen_port = a2port(fwdargs[1].arg);
			fwd->connect_path = xstrdup(fwdargs[2].arg);
			fwd->connect_port = PORT_STREAMLOCAL;
		} else {
			fwd->listen_host = NULL;
			fwd->listen_port = a2port(fwdargs[0].arg);
			fwd->connect_host = xstrdup(fwdargs[1].arg);
			fwd->connect_port = a2port(fwdargs[2].arg);
		}
		break;

	case 4:
		fwd->listen_host = xstrdup(fwdargs[0].arg);
		fwd->listen_port = a2port(fwdargs[1].arg);
		fwd->connect_host = xstrdup(fwdargs[2].arg);
		fwd->connect_port = a2port(fwdargs[3].arg);
		break;
	default:
		i = 0; /* failure */
	}

	free(p);

	if (dynamicfwd) {
		if (!(i == 1 || i == 2))
			goto fail_free;
	} else {
		if (!(i == 3 || i == 4)) {
			if (fwd->connect_path == NULL &&
			    fwd->listen_path == NULL)
				goto fail_free;
		}
		if (fwd->connect_port <= 0 && fwd->connect_path == NULL)
			goto fail_free;
	}

	if ((fwd->listen_port < 0 && fwd->listen_path == NULL) ||
	    (!remotefwd && fwd->listen_port == 0))
		goto fail_free;
	if (fwd->connect_host != NULL &&
	    strlen(fwd->connect_host) >= NI_MAXHOST)
		goto fail_free;
	/*
	 * XXX - if connecting to a remote socket, max sun len may not
	 * match this host
	 */
	if (fwd->connect_path != NULL &&
	    strlen(fwd->connect_path) >= PATH_MAX_SUN)
		goto fail_free;
	if (fwd->listen_host != NULL &&
	    strlen(fwd->listen_host) >= NI_MAXHOST)
		goto fail_free;
	if (fwd->listen_path != NULL &&
	    strlen(fwd->listen_path) >= PATH_MAX_SUN)
		goto fail_free;

	return (i);

 fail_free:
	free(fwd->connect_host);
	fwd->connect_host = NULL;
	free(fwd->connect_path);
	fwd->connect_path = NULL;
	free(fwd->listen_host);
	fwd->listen_host = NULL;
	free(fwd->listen_path);
	fwd->listen_path = NULL;
	return (0);
}

int
parse_jump(const char *s, Options *o, int active)
{
	char *orig, *sdup, *cp;
	char *host = NULL, *user = NULL;
	int r, ret = -1, port = -1, first;

	active &= o->proxy_command == NULL && o->jump_host == NULL;

	orig = sdup = xstrdup(s);

	/* Remove comment and trailing whitespace */
	if ((cp = strchr(orig, '#')) != NULL)
		*cp = '\0';
	rtrim(orig);

	first = active;
	do {
		if (strcasecmp(s, "none") == 0)
			break;
		if ((cp = strrchr(sdup, ',')) == NULL)
			cp = sdup; /* last */
		else
			*cp++ = '\0';

		if (first) {
			/* First argument and configuration is active */
			r = parse_ssh_uri(cp, &user, &host, &port);
			if (r == -1 || (r == 1 &&
			    parse_user_host_port(cp, &user, &host, &port) != 0))
				goto out;
		} else {
			/* Subsequent argument or inactive configuration */
			r = parse_ssh_uri(cp, NULL, NULL, NULL);
			if (r == -1 || (r == 1 &&
			    parse_user_host_port(cp, NULL, NULL, NULL) != 0))
				goto out;
		}
		first = 0; /* only check syntax for subsequent hosts */
	} while (cp != sdup);
	/* success */
	if (active) {
		if (strcasecmp(s, "none") == 0) {
			o->jump_host = xstrdup("none");
			o->jump_port = 0;
		} else {
			o->jump_user = user;
			o->jump_host = host;
			o->jump_port = port;
			o->proxy_command = xstrdup("none");
			user = host = NULL;
			if ((cp = strrchr(s, ',')) != NULL && cp != s) {
				o->jump_extra = xstrdup(s);
				o->jump_extra[cp - s] = '\0';
			}
		}
	}
	ret = 0;
 out:
	free(orig);
	free(user);
	free(host);
	return ret;
}

int
parse_ssh_uri(const char *uri, char **userp, char **hostp, int *portp)
{
	char *user = NULL, *host = NULL, *path = NULL;
	int r, port;

	r = parse_uri("ssh", uri, &user, &host, &port, &path);
	if (r == 0 && path != NULL)
		r = -1;		/* path not allowed */
	if (r == 0) {
		if (userp != NULL) {
			*userp = user;
			user = NULL;
		}
		if (hostp != NULL) {
			*hostp = host;
			host = NULL;
		}
		if (portp != NULL)
			*portp = port;
	}
	free(user);
	free(host);
	free(path);
	return r;
}

/* XXX the following is a near-vebatim copy from servconf.c; refactor */
static const char *
fmt_multistate_int(int val, const struct multistate *m)
{
	u_int i;

	for (i = 0; m[i].key != NULL; i++) {
		if (m[i].value == val)
			return m[i].key;
	}
	return "UNKNOWN";
}

static const char *
fmt_intarg(OpCodes code, int val)
{
	if (val == -1)
		return "unset";
	switch (code) {
	case oAddressFamily:
		return fmt_multistate_int(val, multistate_addressfamily);
	case oVerifyHostKeyDNS:
	case oUpdateHostkeys:
		return fmt_multistate_int(val, multistate_yesnoask);
	case oStrictHostKeyChecking:
		return fmt_multistate_int(val, multistate_strict_hostkey);
	case oControlMaster:
		return fmt_multistate_int(val, multistate_controlmaster);
	case oTunnel:
		return fmt_multistate_int(val, multistate_tunnel);
	case oRequestTTY:
		return fmt_multistate_int(val, multistate_requesttty);
	case oSessionType:
		return fmt_multistate_int(val, multistate_sessiontype);
	case oCanonicalizeHostname:
		return fmt_multistate_int(val, multistate_canonicalizehostname);
	case oAddKeysToAgent:
		return fmt_multistate_int(val, multistate_yesnoaskconfirm);
	case oFingerprintHash:
		return ssh_digest_alg_name(val);
	default:
		switch (val) {
		case 0:
			return "no";
		case 1:
			return "yes";
		default:
			return "UNKNOWN";
		}
	}
}

static const char *
lookup_opcode_name(OpCodes code)
{
	u_int i;

	for (i = 0; keywords[i].name != NULL; i++)
		if (keywords[i].opcode == code)
			return(keywords[i].name);
	return "UNKNOWN";
}

static void
dump_cfg_int(OpCodes code, int val)
{
	printf("%s %d\n", lookup_opcode_name(code), val);
}

static void
dump_cfg_fmtint(OpCodes code, int val)
{
	printf("%s %s\n", lookup_opcode_name(code), fmt_intarg(code, val));
}

static void
dump_cfg_string(OpCodes code, const char *val)
{
	if (val == NULL)
		return;
	printf("%s %s\n", lookup_opcode_name(code), val);
}

static void
dump_cfg_strarray(OpCodes code, u_int count, char **vals)
{
	u_int i;

	for (i = 0; i < count; i++)
		printf("%s %s\n", lookup_opcode_name(code), vals[i]);
}

static void
dump_cfg_strarray_oneline(OpCodes code, u_int count, char **vals)
{
	u_int i;

	printf("%s", lookup_opcode_name(code));
	if (count == 0)
		printf(" none");
	for (i = 0; i < count; i++)
		printf(" %s",  vals[i]);
	printf("\n");
}

static void
dump_cfg_forwards(OpCodes code, u_int count, const struct Forward *fwds)
{
	const struct Forward *fwd;
	u_int i;

	/* oDynamicForward */
	for (i = 0; i < count; i++) {
		fwd = &fwds[i];
		if (code == oDynamicForward && fwd->connect_host != NULL &&
		    strcmp(fwd->connect_host, "socks") != 0)
			continue;
		if (code == oLocalForward && fwd->connect_host != NULL &&
		    strcmp(fwd->connect_host, "socks") == 0)
			continue;
		printf("%s", lookup_opcode_name(code));
		if (fwd->listen_port == PORT_STREAMLOCAL)
			printf(" %s", fwd->listen_path);
		else if (fwd->listen_host == NULL)
			printf(" %d", fwd->listen_port);
		else {
			printf(" [%s]:%d",
			    fwd->listen_host, fwd->listen_port);
		}
		if (code != oDynamicForward) {
			if (fwd->connect_port == PORT_STREAMLOCAL)
				printf(" %s", fwd->connect_path);
			else if (fwd->connect_host == NULL)
				printf(" %d", fwd->connect_port);
			else {
				printf(" [%s]:%d",
				    fwd->connect_host, fwd->connect_port);
			}
		}
		printf("\n");
	}
}

void
dump_client_config(Options *o, const char *host)
{
	int i, r;
	char buf[8], *all_key;

	/*
	 * Expand HostKeyAlgorithms name lists. This isn't handled in
	 * fill_default_options() like the other algorithm lists because
	 * the host key algorithms are by default dynamically chosen based
	 * on the host's keys found in known_hosts.
	 */
	all_key = sshkey_alg_list(0, 0, 1, ',');
	if ((r = kex_assemble_names(&o->hostkeyalgorithms, kex_default_pk_alg(),
	    all_key)) != 0)
		fatal_fr(r, "expand HostKeyAlgorithms");
	free(all_key);

	/* Most interesting options first: user, host, port */
	dump_cfg_string(oUser, o->user);
	dump_cfg_string(oHostname, host);
	dump_cfg_int(oPort, o->port);

	/* Flag options */
	dump_cfg_fmtint(oAddressFamily, o->address_family);
	dump_cfg_fmtint(oBatchMode, o->batch_mode);
	dump_cfg_fmtint(oCanonicalizeFallbackLocal, o->canonicalize_fallback_local);
	dump_cfg_fmtint(oCanonicalizeHostname, o->canonicalize_hostname);
	dump_cfg_fmtint(oCheckHostIP, o->check_host_ip);
	dump_cfg_fmtint(oCompression, o->compression);
	dump_cfg_fmtint(oControlMaster, o->control_master);
	dump_cfg_fmtint(oEnableSSHKeysign, o->enable_ssh_keysign);
	dump_cfg_fmtint(oClearAllForwardings, o->clear_forwardings);
	dump_cfg_fmtint(oExitOnForwardFailure, o->exit_on_forward_failure);
	dump_cfg_fmtint(oFingerprintHash, o->fingerprint_hash);
	dump_cfg_fmtint(oForwardX11, o->forward_x11);
	dump_cfg_fmtint(oForwardX11Trusted, o->forward_x11_trusted);
	dump_cfg_fmtint(oGatewayPorts, o->fwd_opts.gateway_ports);
#ifdef GSSAPI
	dump_cfg_fmtint(oGssAuthentication, o->gss_authentication);
	dump_cfg_fmtint(oGssDelegateCreds, o->gss_deleg_creds);
#endif /* GSSAPI */
	dump_cfg_fmtint(oHashKnownHosts, o->hash_known_hosts);
	dump_cfg_fmtint(oHostbasedAuthentication, o->hostbased_authentication);
	dump_cfg_fmtint(oDisableTrivialAuth, o->disable_trivial_auth);
	dump_cfg_fmtint(oIdentitiesOnly, o->identities_only);
	dump_cfg_fmtint(oKbdInteractiveAuthentication, o->kbd_interactive_authentication);
	dump_cfg_fmtint(oNoHostAuthenticationForLocalhost, o->no_host_authentication_for_localhost);
	dump_cfg_fmtint(oPasswordAuthentication, o->password_authentication);
	dump_cfg_fmtint(oPermitLocalCommand, o->permit_local_command);
	dump_cfg_fmtint(oProxyUseFdpass, o->proxy_use_fdpass);
	dump_cfg_fmtint(oPubkeyAuthentication, o->pubkey_authentication);
	dump_cfg_fmtint(oRequestTTY, o->request_tty);
	dump_cfg_fmtint(oSessionType, o->session_type);
	dump_cfg_fmtint(oStdinNull, o->stdin_null);
	dump_cfg_fmtint(oForkAfterAuthentication, o->fork_after_authentication);
	dump_cfg_fmtint(oStreamLocalBindUnlink, o->fwd_opts.streamlocal_bind_unlink);
	dump_cfg_fmtint(oStrictHostKeyChecking, o->strict_host_key_checking);
	dump_cfg_fmtint(oTCPKeepAlive, o->tcp_keep_alive);
	dump_cfg_fmtint(oTunnel, o->tun_open);
	dump_cfg_fmtint(oVerifyHostKeyDNS, o->verify_host_key_dns);
	dump_cfg_fmtint(oVisualHostKey, o->visual_host_key);
	dump_cfg_fmtint(oUpdateHostkeys, o->update_hostkeys);

	/* Integer options */
	dump_cfg_int(oCanonicalizeMaxDots, o->canonicalize_max_dots);
	dump_cfg_int(oConnectionAttempts, o->connection_attempts);
	dump_cfg_int(oForwardX11Timeout, o->forward_x11_timeout);
	dump_cfg_int(oNumberOfPasswordPrompts, o->number_of_password_prompts);
	dump_cfg_int(oServerAliveCountMax, o->server_alive_count_max);
	dump_cfg_int(oServerAliveInterval, o->server_alive_interval);

	/* String options */
	dump_cfg_string(oBindAddress, o->bind_address);
	dump_cfg_string(oBindInterface, o->bind_interface);
	dump_cfg_string(oCiphers, o->ciphers);
	dump_cfg_string(oControlPath, o->control_path);
	dump_cfg_string(oHostKeyAlgorithms, o->hostkeyalgorithms);
	dump_cfg_string(oHostKeyAlias, o->host_key_alias);
	dump_cfg_string(oHostbasedAcceptedAlgorithms, o->hostbased_accepted_algos);
	dump_cfg_string(oIdentityAgent, o->identity_agent);
	dump_cfg_string(oIgnoreUnknown, o->ignored_unknown);
	dump_cfg_string(oKbdInteractiveDevices, o->kbd_interactive_devices);
	dump_cfg_string(oKexAlgorithms, o->kex_algorithms);
	dump_cfg_string(oCASignatureAlgorithms, o->ca_sign_algorithms);
	dump_cfg_string(oLocalCommand, o->local_command);
	dump_cfg_string(oRemoteCommand, o->remote_command);
	dump_cfg_string(oLogLevel, log_level_name(o->log_level));
	dump_cfg_string(oMacs, o->macs);
#ifdef ENABLE_PKCS11
	dump_cfg_string(oPKCS11Provider, o->pkcs11_provider);
#endif
	dump_cfg_string(oSecurityKeyProvider, o->sk_provider);
	dump_cfg_string(oPreferredAuthentications, o->preferred_authentications);
	dump_cfg_string(oPubkeyAcceptedAlgorithms, o->pubkey_accepted_algos);
	dump_cfg_string(oRevokedHostKeys, o->revoked_host_keys);
	dump_cfg_string(oXAuthLocation, o->xauth_location);
	dump_cfg_string(oKnownHostsCommand, o->known_hosts_command);

	/* Forwards */
	dump_cfg_forwards(oDynamicForward, o->num_local_forwards, o->local_forwards);
	dump_cfg_forwards(oLocalForward, o->num_local_forwards, o->local_forwards);
	dump_cfg_forwards(oRemoteForward, o->num_remote_forwards, o->remote_forwards);

	/* String array options */
	dump_cfg_strarray(oIdentityFile, o->num_identity_files, o->identity_files);
	dump_cfg_strarray_oneline(oCanonicalDomains, o->num_canonical_domains, o->canonical_domains);
	dump_cfg_strarray(oCertificateFile, o->num_certificate_files, o->certificate_files);
	dump_cfg_strarray_oneline(oGlobalKnownHostsFile, o->num_system_hostfiles, o->system_hostfiles);
	dump_cfg_strarray_oneline(oUserKnownHostsFile, o->num_user_hostfiles, o->user_hostfiles);
	dump_cfg_strarray(oSendEnv, o->num_send_env, o->send_env);
	dump_cfg_strarray(oSetEnv, o->num_setenv, o->setenv);
	dump_cfg_strarray_oneline(oLogVerbose,
	    o->num_log_verbose, o->log_verbose);

	/* Special cases */

	/* PermitRemoteOpen */
	if (o->num_permitted_remote_opens == 0)
		printf("%s any\n", lookup_opcode_name(oPermitRemoteOpen));
	else
		dump_cfg_strarray_oneline(oPermitRemoteOpen,
		    o->num_permitted_remote_opens, o->permitted_remote_opens);

	/* AddKeysToAgent */
	if (o->add_keys_to_agent_lifespan <= 0)
		dump_cfg_fmtint(oAddKeysToAgent, o->add_keys_to_agent);
	else {
		printf("addkeystoagent%s %d\n",
		    o->add_keys_to_agent == 3 ? " confirm" : "",
		    o->add_keys_to_agent_lifespan);
	}

	/* oForwardAgent */
	if (o->forward_agent_sock_path == NULL)
		dump_cfg_fmtint(oForwardAgent, o->forward_agent);
	else
		dump_cfg_string(oForwardAgent, o->forward_agent_sock_path);

	/* oConnectTimeout */
	if (o->connection_timeout == -1)
		printf("connecttimeout none\n");
	else
		dump_cfg_int(oConnectTimeout, o->connection_timeout);

	/* oTunnelDevice */
	printf("tunneldevice");
	if (o->tun_local == SSH_TUNID_ANY)
		printf(" any");
	else
		printf(" %d", o->tun_local);
	if (o->tun_remote == SSH_TUNID_ANY)
		printf(":any");
	else
		printf(":%d", o->tun_remote);
	printf("\n");

	/* oCanonicalizePermittedCNAMEs */
	if ( o->num_permitted_cnames > 0) {
		printf("canonicalizePermittedcnames");
		for (i = 0; i < o->num_permitted_cnames; i++) {
			printf(" %s:%s", o->permitted_cnames[i].source_list,
			    o->permitted_cnames[i].target_list);
		}
		printf("\n");
	}

	/* oControlPersist */
	if (o->control_persist == 0 || o->control_persist_timeout == 0)
		dump_cfg_fmtint(oControlPersist, o->control_persist);
	else
		dump_cfg_int(oControlPersist, o->control_persist_timeout);

	/* oEscapeChar */
	if (o->escape_char == SSH_ESCAPECHAR_NONE)
		printf("escapechar none\n");
	else {
		vis(buf, o->escape_char, VIS_WHITE, 0);
		printf("escapechar %s\n", buf);
	}

	/* oIPQoS */
	printf("ipqos %s ", iptos2str(o->ip_qos_interactive));
	printf("%s\n", iptos2str(o->ip_qos_bulk));

	/* oRekeyLimit */
	printf("rekeylimit %llu %d\n",
	    (unsigned long long)o->rekey_limit, o->rekey_interval);

	/* oStreamLocalBindMask */
	printf("streamlocalbindmask 0%o\n",
	    o->fwd_opts.streamlocal_bind_mask);

	/* oLogFacility */
	printf("syslogfacility %s\n", log_facility_name(o->log_facility));

	/* oProxyCommand / oProxyJump */
	if (o->jump_host == NULL)
		dump_cfg_string(oProxyCommand, o->proxy_command);
	else {
		/* Check for numeric addresses */
		i = strchr(o->jump_host, ':') != NULL ||
		    strspn(o->jump_host, "1234567890.") == strlen(o->jump_host);
		snprintf(buf, sizeof(buf), "%d", o->jump_port);
		printf("proxyjump %s%s%s%s%s%s%s%s%s\n",
		    /* optional additional jump spec */
		    o->jump_extra == NULL ? "" : o->jump_extra,
		    o->jump_extra == NULL ? "" : ",",
		    /* optional user */
		    o->jump_user == NULL ? "" : o->jump_user,
		    o->jump_user == NULL ? "" : "@",
		    /* opening [ if hostname is numeric */
		    i ? "[" : "",
		    /* mandatory hostname */
		    o->jump_host,
		    /* closing ] if hostname is numeric */
		    i ? "]" : "",
		    /* optional port number */
		    o->jump_port <= 0 ? "" : ":",
		    o->jump_port <= 0 ? "" : buf);
	}
}<|MERGE_RESOLUTION|>--- conflicted
+++ resolved
@@ -235,13 +235,7 @@
 	{ "pubkeyauthentication", oPubkeyAuthentication },
 	{ "dsaauthentication", oPubkeyAuthentication },		    /* alias */
 	{ "hostbasedauthentication", oHostbasedAuthentication },
-<<<<<<< HEAD
 	{ "disabletrivialauth", oDisableTrivialAuth},
-	{ "challengeresponseauthentication", oChallengeResponseAuthentication },
-	{ "skeyauthentication", oUnsupported },
-	{ "tisauthentication", oChallengeResponseAuthentication },  /* alias */
-=======
->>>>>>> 464ba22f
 	{ "identityfile", oIdentityFile },
 	{ "identityfile2", oIdentityFile },			/* obsolete */
 	{ "identitiesonly", oIdentitiesOnly },
@@ -1115,7 +1109,7 @@
 	case oHostbasedAuthentication:
 		intptr = &options->hostbased_authentication;
 		goto parse_flag;
-		
+
 	case oDisableTrivialAuth:
 		intptr = &options->disable_trivial_auth;
 		goto parse_flag;
