/* $OpenBSD: sshconnect2.c,v 1.270 2018/03/24 19:28:43 markus Exp $ */
/*
 * Copyright (c) 2000 Markus Friedl.  All rights reserved.
 * Copyright (c) 2008 Damien Miller.  All rights reserved.
 *
 * Redistribution and use in source and binary forms, with or without
 * modification, are permitted provided that the following conditions
 * are met:
 * 1. Redistributions of source code must retain the above copyright
 *    notice, this list of conditions and the following disclaimer.
 * 2. Redistributions in binary form must reproduce the above copyright
 *    notice, this list of conditions and the following disclaimer in the
 *    documentation and/or other materials provided with the distribution.
 *
 * THIS SOFTWARE IS PROVIDED BY THE AUTHOR ``AS IS'' AND ANY EXPRESS OR
 * IMPLIED WARRANTIES, INCLUDING, BUT NOT LIMITED TO, THE IMPLIED WARRANTIES
 * OF MERCHANTABILITY AND FITNESS FOR A PARTICULAR PURPOSE ARE DISCLAIMED.
 * IN NO EVENT SHALL THE AUTHOR BE LIABLE FOR ANY DIRECT, INDIRECT,
 * INCIDENTAL, SPECIAL, EXEMPLARY, OR CONSEQUENTIAL DAMAGES (INCLUDING, BUT
 * NOT LIMITED TO, PROCUREMENT OF SUBSTITUTE GOODS OR SERVICES; LOSS OF USE,
 * DATA, OR PROFITS; OR BUSINESS INTERRUPTION) HOWEVER CAUSED AND ON ANY
 * THEORY OF LIABILITY, WHETHER IN CONTRACT, STRICT LIABILITY, OR TORT
 * (INCLUDING NEGLIGENCE OR OTHERWISE) ARISING IN ANY WAY OUT OF THE USE OF
 * THIS SOFTWARE, EVEN IF ADVISED OF THE POSSIBILITY OF SUCH DAMAGE.
 */

#include "includes.h"

#include <sys/types.h>
#include <sys/socket.h>
#include <sys/wait.h>
#include <sys/stat.h>

#include <errno.h>
#include <fcntl.h>
#include <netdb.h>
#include <pwd.h>
#include <signal.h>
#include <stdarg.h>
#include <stdio.h>
#include <string.h>
#include <unistd.h>
#if defined(HAVE_STRNVIS) && defined(HAVE_VIS_H) && !defined(BROKEN_STRNVIS)
#include <vis.h>
#endif

#include "openbsd-compat/sys-queue.h"

#include "xmalloc.h"
#include "ssh.h"
#include "ssh2.h"
#include "buffer.h"
#include "packet.h"
#include "compat.h"
#include "cipher.h"
#include "key.h"
#include "kex.h"
#include "myproposal.h"
#include "sshconnect.h"
#include "authfile.h"
#include "dh.h"
#include "authfd.h"
#include "log.h"
#include "misc.h"
#include "readconf.h"
#include "match.h"
#include "dispatch.h"
#include "canohost.h"
#include "msg.h"
#include "pathnames.h"
#include "uidswap.h"
#include "hostfile.h"
#include "ssherr.h"
#include "utf8.h"

#ifdef GSSAPI
#include "ssh-gss.h"
#endif

/* import */
extern char *client_version_string;
extern char *server_version_string;
extern Options options;

/*
 * tty_flag is set in ssh.c. Use this in ssh_userauth2:
 * if it is set, then prevent the switch to the null cipher.
 */

extern int tty_flag;

/*
 * SSH2 key exchange
 */

u_char *session_id2 = NULL;
u_int session_id2_len = 0;

char *xxx_host;
struct sockaddr *xxx_hostaddr;

static int
verify_host_key_callback(struct sshkey *hostkey, struct ssh *ssh)
{
	if (verify_host_key(xxx_host, xxx_hostaddr, hostkey) == -1)
		fatal("Host key verification failed.");
	return 0;
}

static char *
order_hostkeyalgs(char *host, struct sockaddr *hostaddr, u_short port)
{
	char *oavail, *avail, *first, *last, *alg, *hostname, *ret;
	size_t maxlen;
	struct hostkeys *hostkeys;
	int ktype;
	u_int i;

	/* Find all hostkeys for this hostname */
	get_hostfile_hostname_ipaddr(host, hostaddr, port, &hostname, NULL);
	hostkeys = init_hostkeys();
	for (i = 0; i < options.num_user_hostfiles; i++)
		load_hostkeys(hostkeys, hostname, options.user_hostfiles[i]);
	for (i = 0; i < options.num_system_hostfiles; i++)
		load_hostkeys(hostkeys, hostname, options.system_hostfiles[i]);

	oavail = avail = xstrdup(KEX_DEFAULT_PK_ALG);
	maxlen = strlen(avail) + 1;
	first = xmalloc(maxlen);
	last = xmalloc(maxlen);
	*first = *last = '\0';

#define ALG_APPEND(to, from) \
	do { \
		if (*to != '\0') \
			strlcat(to, ",", maxlen); \
		strlcat(to, from, maxlen); \
	} while (0)

	while ((alg = strsep(&avail, ",")) && *alg != '\0') {
		if ((ktype = sshkey_type_from_name(alg)) == KEY_UNSPEC)
			fatal("%s: unknown alg %s", __func__, alg);
		if (lookup_key_in_hostkeys_by_type(hostkeys,
		    sshkey_type_plain(ktype), NULL))
			ALG_APPEND(first, alg);
		else
			ALG_APPEND(last, alg);
	}
#undef ALG_APPEND
	xasprintf(&ret, "%s%s%s", first,
	    (*first == '\0' || *last == '\0') ? "" : ",", last);
	if (*first != '\0')
		debug3("%s: prefer hostkeyalgs: %s", __func__, first);

	free(first);
	free(last);
	free(hostname);
	free(oavail);
	free_hostkeys(hostkeys);

	return ret;
}

static char *myproposal[PROPOSAL_MAX];
static const char *myproposal_default[PROPOSAL_MAX] = { KEX_CLIENT };
void
ssh_kex2(char *host, struct sockaddr *hostaddr, u_short port)
{
	char *myproposal[PROPOSAL_MAX] = { KEX_CLIENT };
	char *s;
	struct kex *kex;
	int r;

	memcpy(&myproposal, &myproposal_default, sizeof(myproposal));

	xxx_host = host;
	xxx_hostaddr = hostaddr;

	if ((s = kex_names_cat(options.kex_algorithms, "ext-info-c")) == NULL)
		fatal("%s: kex_names_cat", __func__);
	myproposal[PROPOSAL_KEX_ALGS] = compat_kex_proposal(s);
	myproposal[PROPOSAL_ENC_ALGS_CTOS] =
	    compat_cipher_proposal(options.ciphers);
	myproposal[PROPOSAL_ENC_ALGS_STOC] =
	    compat_cipher_proposal(options.ciphers);
	myproposal[PROPOSAL_COMP_ALGS_CTOS] =
	    myproposal[PROPOSAL_COMP_ALGS_STOC] = options.compression ?
	    "zlib@openssh.com,zlib,none" : "none,zlib@openssh.com,zlib";
	myproposal[PROPOSAL_MAC_ALGS_CTOS] =
	    myproposal[PROPOSAL_MAC_ALGS_STOC] = options.macs;
	if (options.hostkeyalgorithms != NULL) {
		if (kex_assemble_names(KEX_DEFAULT_PK_ALG,
		    &options.hostkeyalgorithms) != 0)
			fatal("%s: kex_assemble_namelist", __func__);
		myproposal[PROPOSAL_SERVER_HOST_KEY_ALGS] =
		    compat_pkalg_proposal(options.hostkeyalgorithms);
	} else {
		/* Enforce default */
		options.hostkeyalgorithms = xstrdup(KEX_DEFAULT_PK_ALG);
		/* Prefer algorithms that we already have keys for */
		myproposal[PROPOSAL_SERVER_HOST_KEY_ALGS] =
		    compat_pkalg_proposal(
		    order_hostkeyalgs(host, hostaddr, port));
	}

	if (options.rekey_limit || options.rekey_interval)
		packet_set_rekey_limits(options.rekey_limit,
		    options.rekey_interval);

	/* start key exchange */
	if ((r = kex_setup(active_state, myproposal)) != 0)
		fatal("kex_setup: %s", ssh_err(r));
	kex = active_state->kex;
#ifdef WITH_OPENSSL
	kex->kex[KEX_DH_GRP1_SHA1] = kexdh_client;
	kex->kex[KEX_DH_GRP14_SHA1] = kexdh_client;
	kex->kex[KEX_DH_GRP14_SHA256] = kexdh_client;
	kex->kex[KEX_DH_GRP16_SHA512] = kexdh_client;
	kex->kex[KEX_DH_GRP18_SHA512] = kexdh_client;
	kex->kex[KEX_DH_GEX_SHA1] = kexgex_client;
	kex->kex[KEX_DH_GEX_SHA256] = kexgex_client;
# ifdef OPENSSL_HAS_ECC
	kex->kex[KEX_ECDH_SHA2] = kexecdh_client;
# endif
#endif
	kex->kex[KEX_C25519_SHA256] = kexc25519_client;
	kex->client_version_string=client_version_string;
	kex->server_version_string=server_version_string;
	kex->verify_host_key=&verify_host_key_callback;

	ssh_dispatch_run_fatal(active_state, DISPATCH_BLOCK, &kex->done);

	/* remove ext-info from the KEX proposals for rekeying */
	myproposal[PROPOSAL_KEX_ALGS] =
	    compat_kex_proposal(options.kex_algorithms);
	if ((r = kex_prop2buf(kex->my, myproposal)) != 0)
		fatal("kex_prop2buf: %s", ssh_err(r));

	session_id2 = kex->session_id;
	session_id2_len = kex->session_id_len;

#ifdef DEBUG_KEXDH
	/* send 1st encrypted/maced/compressed message */
	packet_start(SSH2_MSG_IGNORE);
	packet_put_cstring("markus");
	packet_send();
	packet_write_wait();
#endif
}

/*
 * Authenticate user
 */

typedef struct cauthctxt Authctxt;
typedef struct cauthmethod Authmethod;
typedef struct identity Identity;
typedef struct idlist Idlist;

struct identity {
	TAILQ_ENTRY(identity) next;
	int	agent_fd;		/* >=0 if agent supports key */
	struct sshkey	*key;		/* public/private key */
	char	*filename;		/* comment for agent-only keys */
	int	tried;
	int	isprivate;		/* key points to the private key */
	int	userprovided;
};
TAILQ_HEAD(idlist, identity);

struct cauthctxt {
	const char *server_user;
	const char *local_user;
	const char *host;
	const char *service;
	struct cauthmethod *method;
	sig_atomic_t success;
	char *authlist;
	int attempt;
	/* pubkey */
	struct idlist keys;
	int agent_fd;
	/* hostbased */
	Sensitive *sensitive;
	char *oktypes, *ktypes;
	const char *active_ktype;
	/* kbd-interactive */
	int info_req_seen;
	/* generic */
	void *methoddata;
};

struct cauthmethod {
	char	*name;		/* string to compare against server's list */
	int	(*userauth)(Authctxt *authctxt);
	void	(*cleanup)(Authctxt *authctxt);
	int	*enabled;	/* flag in option struct that enables method */
	int	*batch_flag;	/* flag in option struct that disables method */
};

int	input_userauth_service_accept(int, u_int32_t, struct ssh *);
int	input_userauth_ext_info(int, u_int32_t, struct ssh *);
int	input_userauth_success(int, u_int32_t, struct ssh *);
int	input_userauth_success_unexpected(int, u_int32_t, struct ssh *);
int	input_userauth_failure(int, u_int32_t, struct ssh *);
int	input_userauth_banner(int, u_int32_t, struct ssh *);
int	input_userauth_error(int, u_int32_t, struct ssh *);
int	input_userauth_info_req(int, u_int32_t, struct ssh *);
int	input_userauth_pk_ok(int, u_int32_t, struct ssh *);
int	input_userauth_passwd_changereq(int, u_int32_t, struct ssh *);

int	userauth_none(Authctxt *);
int	userauth_pubkey(Authctxt *);
int	userauth_passwd(Authctxt *);
int	userauth_kbdint(Authctxt *);
int	userauth_hostbased(Authctxt *);

#ifdef GSSAPI
int	userauth_gssapi(Authctxt *authctxt);
int	input_gssapi_response(int type, u_int32_t, struct ssh *);
int	input_gssapi_token(int type, u_int32_t, struct ssh *);
int	input_gssapi_hash(int type, u_int32_t, struct ssh *);
int	input_gssapi_error(int, u_int32_t, struct ssh *);
int	input_gssapi_errtok(int, u_int32_t, struct ssh *);
#endif

void	userauth(Authctxt *, char *);

static int sign_and_send_pubkey(Authctxt *, Identity *);
static void pubkey_prepare(Authctxt *);
static void pubkey_cleanup(Authctxt *);
static void pubkey_reset(Authctxt *);
static struct sshkey *load_identity_file(Identity *);

static Authmethod *authmethod_get(char *authlist);
static Authmethod *authmethod_lookup(const char *name);
static char *authmethods_get(void);

Authmethod authmethods[] = {
#ifdef GSSAPI
	{"gssapi-with-mic",
		userauth_gssapi,
		NULL,
		&options.gss_authentication,
		NULL},
#endif
	{"hostbased",
		userauth_hostbased,
		NULL,
		&options.hostbased_authentication,
		NULL},
	{"publickey",
		userauth_pubkey,
		NULL,
		&options.pubkey_authentication,
		NULL},
	{"keyboard-interactive",
		userauth_kbdint,
		NULL,
		&options.kbd_interactive_authentication,
		&options.batch_mode},
	{"password",
		userauth_passwd,
		NULL,
		&options.password_authentication,
		&options.batch_mode},
	{"none",
		userauth_none,
		NULL,
		NULL,
		NULL},
	{NULL, NULL, NULL, NULL, NULL}
};

void
ssh_userauth2(const char *local_user, const char *server_user, char *host,
    Sensitive *sensitive)
{
	struct ssh *ssh = active_state;
	Authctxt authctxt;
	int r;

	if (options.challenge_response_authentication)
		options.kbd_interactive_authentication = 1;
	if (options.preferred_authentications == NULL)
		options.preferred_authentications = authmethods_get();

	/* setup authentication context */
	memset(&authctxt, 0, sizeof(authctxt));
	pubkey_prepare(&authctxt);
	authctxt.server_user = server_user;
	authctxt.local_user = local_user;
	authctxt.host = host;
	authctxt.service = "ssh-connection";		/* service name */
	authctxt.success = 0;
	authctxt.method = authmethod_lookup("none");
	authctxt.authlist = NULL;
	authctxt.methoddata = NULL;
	authctxt.sensitive = sensitive;
	authctxt.active_ktype = authctxt.oktypes = authctxt.ktypes = NULL;
	authctxt.info_req_seen = 0;
	authctxt.agent_fd = -1;
	if (authctxt.method == NULL)
		fatal("ssh_userauth2: internal error: cannot send userauth none request");

	if ((r = sshpkt_start(ssh, SSH2_MSG_SERVICE_REQUEST)) != 0 ||
	    (r = sshpkt_put_cstring(ssh, "ssh-userauth")) != 0 ||
	    (r = sshpkt_send(ssh)) != 0)
		fatal("%s: %s", __func__, ssh_err(r));

	ssh->authctxt = &authctxt;
	ssh_dispatch_init(ssh, &input_userauth_error);
	ssh_dispatch_set(ssh, SSH2_MSG_EXT_INFO, &input_userauth_ext_info);
	ssh_dispatch_set(ssh, SSH2_MSG_SERVICE_ACCEPT, &input_userauth_service_accept);
	ssh_dispatch_run_fatal(ssh, DISPATCH_BLOCK, &authctxt.success);	/* loop until success */
	ssh->authctxt = NULL;

	pubkey_cleanup(&authctxt);
	ssh_dispatch_range(ssh, SSH2_MSG_USERAUTH_MIN, SSH2_MSG_USERAUTH_MAX, NULL);

	if (!authctxt.success)
		fatal("Authentication failed.");

<<<<<<< HEAD
	/*
	 * If the user wants to use the none cipher, do it post authentication
	 * and only if the right conditions are met -- both of the NONE commands
	 * must be true and there must be no tty allocated.
	 */
	if ((options.none_switch == 1) && (options.none_enabled == 1)) {
		if (!tty_flag) { /* no null on tty sessions */
			debug("Requesting none rekeying...");
			memcpy(&myproposal, &myproposal_default, sizeof(myproposal));
			myproposal[PROPOSAL_ENC_ALGS_STOC] = "none";
			myproposal[PROPOSAL_ENC_ALGS_CTOS] = "none";
			kex_prop2buf(active_state->kex->my, myproposal);
			packet_request_rekeying();
			fprintf(stderr, "WARNING: ENABLED NONE CIPHER\n");
		} else {
			/* requested NONE cipher when in a tty */
			debug("Cannot switch to NONE cipher with tty allocated");
			fprintf(stderr, "NONE cipher switch disabled when a TTY is allocated\n");
		}
	}
=======
#ifdef WITH_OPENSSL
	/* if we are using aes-ctr there can be issues in either a fork or sandbox
	 * so the initial aes-ctr is defined to point to the original single process
	 * evp. After authentication we'll be past the fork and the sandboxed privsep
	 * so we repoint the define to the multithreaded evp. To start the threads we
	 * then force a rekey
	 */
	const void *cc = ssh_packet_get_send_context(active_state);

	/* only do this for the ctr cipher. otherwise gcm mode breaks. Don't know why though */
	if (strstr(cipher_ctx_name(cc), "ctr")) {
		debug("Single to Multithread CTR cipher swap - client request");
		cipher_reset_multithreaded();
		packet_request_rekeying();
	}
#endif
>>>>>>> ad649ab8

	debug("Authentication succeeded (%s).", authctxt.method->name);
}

/* ARGSUSED */
int
input_userauth_service_accept(int type, u_int32_t seq, struct ssh *ssh)
{
	Authctxt *authctxt = ssh->authctxt;
	int r;

	if (ssh_packet_remaining(ssh) > 0) {
		char *reply;

		if ((r = sshpkt_get_cstring(ssh, &reply, NULL)) != 0)
			goto out;
		debug2("service_accept: %s", reply);
		free(reply);
	} else {
		debug2("buggy server: service_accept w/o service");
	}
	if ((r = sshpkt_get_end(ssh)) != 0)
		goto out;
	debug("SSH2_MSG_SERVICE_ACCEPT received");

	/* initial userauth request */
	userauth_none(authctxt);

	ssh_dispatch_set(ssh, SSH2_MSG_EXT_INFO, &input_userauth_error);
	ssh_dispatch_set(ssh, SSH2_MSG_USERAUTH_SUCCESS, &input_userauth_success);
	ssh_dispatch_set(ssh, SSH2_MSG_USERAUTH_FAILURE, &input_userauth_failure);
	ssh_dispatch_set(ssh, SSH2_MSG_USERAUTH_BANNER, &input_userauth_banner);
	r = 0;
 out:
	return r;
}

/* ARGSUSED */
int
input_userauth_ext_info(int type, u_int32_t seqnr, struct ssh *ssh)
{
	return kex_input_ext_info(type, seqnr, ssh);
}

void
userauth(Authctxt *authctxt, char *authlist)
{
	if (authctxt->method != NULL && authctxt->method->cleanup != NULL)
		authctxt->method->cleanup(authctxt);

	free(authctxt->methoddata);
	authctxt->methoddata = NULL;
	if (authlist == NULL) {
		authlist = authctxt->authlist;
	} else {
		free(authctxt->authlist);
		authctxt->authlist = authlist;
	}
	for (;;) {
		Authmethod *method = authmethod_get(authlist);
		if (method == NULL)
			fatal("%s@%s: Permission denied (%s).",
			    authctxt->server_user, authctxt->host, authlist);
		authctxt->method = method;

		/* reset the per method handler */
		dispatch_range(SSH2_MSG_USERAUTH_PER_METHOD_MIN,
		    SSH2_MSG_USERAUTH_PER_METHOD_MAX, NULL);

		/* and try new method */
		if (method->userauth(authctxt) != 0) {
			debug2("we sent a %s packet, wait for reply", method->name);
			break;
		} else {
			debug2("we did not send a packet, disable method");
			method->enabled = NULL;
		}
	}
}

/* ARGSUSED */
int
input_userauth_error(int type, u_int32_t seq, struct ssh *ssh)
{
	fatal("input_userauth_error: bad message during authentication: "
	    "type %d", type);
	return 0;
}

/* ARGSUSED */
int
input_userauth_banner(int type, u_int32_t seq, struct ssh *ssh)
{
	char *msg, *lang;
	u_int len;

	debug3("%s", __func__);
	msg = packet_get_string(&len);
	lang = packet_get_string(NULL);
	if (len > 0 && options.log_level >= SYSLOG_LEVEL_INFO)
		fmprintf(stderr, "%s", msg);
	free(msg);
	free(lang);
	return 0;
}

/* ARGSUSED */
int
input_userauth_success(int type, u_int32_t seq, struct ssh *ssh)
{
	Authctxt *authctxt = ssh->authctxt;

	if (authctxt == NULL)
		fatal("input_userauth_success: no authentication context");
	free(authctxt->authlist);
	authctxt->authlist = NULL;
	if (authctxt->method != NULL && authctxt->method->cleanup != NULL)
		authctxt->method->cleanup(authctxt);
	free(authctxt->methoddata);
	authctxt->methoddata = NULL;
	authctxt->success = 1;			/* break out */
	return 0;
}

int
input_userauth_success_unexpected(int type, u_int32_t seq, struct ssh *ssh)
{
	Authctxt *authctxt = ssh->authctxt;

	if (authctxt == NULL)
		fatal("%s: no authentication context", __func__);

	fatal("Unexpected authentication success during %s.",
	    authctxt->method->name);
	return 0;
}

/* ARGSUSED */
int
input_userauth_failure(int type, u_int32_t seq, struct ssh *ssh)
{
	Authctxt *authctxt = ssh->authctxt;
	char *authlist = NULL;
	int partial;

	if (authctxt == NULL)
		fatal("input_userauth_failure: no authentication context");

	authlist = packet_get_string(NULL);
	partial = packet_get_char();
	packet_check_eom();

	if (partial != 0) {
		verbose("Authenticated with partial success.");
		/* reset state */
		pubkey_reset(authctxt);
	}
	debug("Authentications that can continue: %s", authlist);

	userauth(authctxt, authlist);
	return 0;
}

/* ARGSUSED */
int
input_userauth_pk_ok(int type, u_int32_t seq, struct ssh *ssh)
{
	Authctxt *authctxt = ssh->authctxt;
	struct sshkey *key = NULL;
	Identity *id = NULL;
	int pktype, sent = 0;
	u_int alen, blen;
	char *pkalg, *fp;
	u_char *pkblob;

	if (authctxt == NULL)
		fatal("input_userauth_pk_ok: no authentication context");

	pkalg = packet_get_string(&alen);
	pkblob = packet_get_string(&blen);
	packet_check_eom();

	debug("Server accepts key: pkalg %s blen %u", pkalg, blen);

	if ((pktype = key_type_from_name(pkalg)) == KEY_UNSPEC) {
		debug("unknown pkalg %s", pkalg);
		goto done;
	}
	if ((key = key_from_blob(pkblob, blen)) == NULL) {
		debug("no key from blob. pkalg %s", pkalg);
		goto done;
	}
	if (key->type != pktype) {
		error("input_userauth_pk_ok: type mismatch "
		    "for decoded key (received %d, expected %d)",
		    key->type, pktype);
		goto done;
	}
	if ((fp = sshkey_fingerprint(key, options.fingerprint_hash,
	    SSH_FP_DEFAULT)) == NULL)
		goto done;
	debug2("input_userauth_pk_ok: fp %s", fp);
	free(fp);

	/*
	 * search keys in the reverse order, because last candidate has been
	 * moved to the end of the queue.  this also avoids confusion by
	 * duplicate keys
	 */
	TAILQ_FOREACH_REVERSE(id, &authctxt->keys, idlist, next) {
		if (key_equal(key, id->key)) {
			sent = sign_and_send_pubkey(authctxt, id);
			break;
		}
	}
done:
	key_free(key);
	free(pkalg);
	free(pkblob);

	/* try another method if we did not send a packet */
	if (sent == 0)
		userauth(authctxt, NULL);
	return 0;
}

#ifdef GSSAPI
int
userauth_gssapi(Authctxt *authctxt)
{
	Gssctxt *gssctxt = NULL;
	static gss_OID_set gss_supported = NULL;
	static u_int mech = 0;
	OM_uint32 min;
	int ok = 0;

	/* Try one GSSAPI method at a time, rather than sending them all at
	 * once. */

	if (gss_supported == NULL)
		gss_indicate_mechs(&min, &gss_supported);

	/* Check to see if the mechanism is usable before we offer it */
	while (mech < gss_supported->count && !ok) {
		/* My DER encoding requires length<128 */
		if (gss_supported->elements[mech].length < 128 &&
		    ssh_gssapi_check_mechanism(&gssctxt, 
		    &gss_supported->elements[mech], authctxt->host)) {
			ok = 1; /* Mechanism works */
		} else {
			mech++;
		}
	}

	if (!ok)
		return 0;

	authctxt->methoddata=(void *)gssctxt;

	packet_start(SSH2_MSG_USERAUTH_REQUEST);
	packet_put_cstring(authctxt->server_user);
	packet_put_cstring(authctxt->service);
	packet_put_cstring(authctxt->method->name);

	packet_put_int(1);

	packet_put_int((gss_supported->elements[mech].length) + 2);
	packet_put_char(SSH_GSS_OIDTYPE);
	packet_put_char(gss_supported->elements[mech].length);
	packet_put_raw(gss_supported->elements[mech].elements,
	    gss_supported->elements[mech].length);

	packet_send();

	dispatch_set(SSH2_MSG_USERAUTH_GSSAPI_RESPONSE, &input_gssapi_response);
	dispatch_set(SSH2_MSG_USERAUTH_GSSAPI_TOKEN, &input_gssapi_token);
	dispatch_set(SSH2_MSG_USERAUTH_GSSAPI_ERROR, &input_gssapi_error);
	dispatch_set(SSH2_MSG_USERAUTH_GSSAPI_ERRTOK, &input_gssapi_errtok);

	mech++; /* Move along to next candidate */

	return 1;
}

static OM_uint32
process_gssapi_token(struct ssh *ssh, gss_buffer_t recv_tok)
{
	Authctxt *authctxt = ssh->authctxt;
	Gssctxt *gssctxt = authctxt->methoddata;
	gss_buffer_desc send_tok = GSS_C_EMPTY_BUFFER;
	gss_buffer_desc mic = GSS_C_EMPTY_BUFFER;
	gss_buffer_desc gssbuf;
	OM_uint32 status, ms, flags;
	Buffer b;

	status = ssh_gssapi_init_ctx(gssctxt, options.gss_deleg_creds,
	    recv_tok, &send_tok, &flags);

	if (send_tok.length > 0) {
		if (GSS_ERROR(status))
			packet_start(SSH2_MSG_USERAUTH_GSSAPI_ERRTOK);
		else
			packet_start(SSH2_MSG_USERAUTH_GSSAPI_TOKEN);

		packet_put_string(send_tok.value, send_tok.length);
		packet_send();
		gss_release_buffer(&ms, &send_tok);
	}

	if (status == GSS_S_COMPLETE) {
		/* send either complete or MIC, depending on mechanism */
		if (!(flags & GSS_C_INTEG_FLAG)) {
			packet_start(SSH2_MSG_USERAUTH_GSSAPI_EXCHANGE_COMPLETE);
			packet_send();
		} else {
			ssh_gssapi_buildmic(&b, authctxt->server_user,
			    authctxt->service, "gssapi-with-mic");

			gssbuf.value = buffer_ptr(&b);
			gssbuf.length = buffer_len(&b);

			status = ssh_gssapi_sign(gssctxt, &gssbuf, &mic);

			if (!GSS_ERROR(status)) {
				packet_start(SSH2_MSG_USERAUTH_GSSAPI_MIC);
				packet_put_string(mic.value, mic.length);

				packet_send();
			}

			buffer_free(&b);
			gss_release_buffer(&ms, &mic);
		}
	}

	return status;
}

/* ARGSUSED */
int
input_gssapi_response(int type, u_int32_t plen, struct ssh *ssh)
{
	Authctxt *authctxt = ssh->authctxt;
	Gssctxt *gssctxt;
	int oidlen;
	char *oidv;

	if (authctxt == NULL)
		fatal("input_gssapi_response: no authentication context");
	gssctxt = authctxt->methoddata;

	/* Setup our OID */
	oidv = packet_get_string(&oidlen);

	if (oidlen <= 2 ||
	    oidv[0] != SSH_GSS_OIDTYPE ||
	    oidv[1] != oidlen - 2) {
		free(oidv);
		debug("Badly encoded mechanism OID received");
		userauth(authctxt, NULL);
		return 0;
	}

	if (!ssh_gssapi_check_oid(gssctxt, oidv + 2, oidlen - 2))
		fatal("Server returned different OID than expected");

	packet_check_eom();

	free(oidv);

	if (GSS_ERROR(process_gssapi_token(ssh, GSS_C_NO_BUFFER))) {
		/* Start again with next method on list */
		debug("Trying to start again");
		userauth(authctxt, NULL);
		return 0;
	}
	return 0;
}

/* ARGSUSED */
int
input_gssapi_token(int type, u_int32_t plen, struct ssh *ssh)
{
	Authctxt *authctxt = ssh->authctxt;
	gss_buffer_desc recv_tok;
	OM_uint32 status;
	u_int slen;

	if (authctxt == NULL)
		fatal("input_gssapi_response: no authentication context");

	recv_tok.value = packet_get_string(&slen);
	recv_tok.length = slen;	/* safe typecast */

	packet_check_eom();

	status = process_gssapi_token(ssh, &recv_tok);

	free(recv_tok.value);

	if (GSS_ERROR(status)) {
		/* Start again with the next method in the list */
		userauth(authctxt, NULL);
		return 0;
	}
	return 0;
}

/* ARGSUSED */
int
input_gssapi_errtok(int type, u_int32_t plen, struct ssh *ssh)
{
	Authctxt *authctxt = ssh->authctxt;
	Gssctxt *gssctxt;
	gss_buffer_desc send_tok = GSS_C_EMPTY_BUFFER;
	gss_buffer_desc recv_tok;
	OM_uint32 ms;
	u_int len;

	if (authctxt == NULL)
		fatal("input_gssapi_response: no authentication context");
	gssctxt = authctxt->methoddata;

	recv_tok.value = packet_get_string(&len);
	recv_tok.length = len;

	packet_check_eom();

	/* Stick it into GSSAPI and see what it says */
	(void)ssh_gssapi_init_ctx(gssctxt, options.gss_deleg_creds,
	    &recv_tok, &send_tok, NULL);

	free(recv_tok.value);
	gss_release_buffer(&ms, &send_tok);

	/* Server will be returning a failed packet after this one */
	return 0;
}

/* ARGSUSED */
int
input_gssapi_error(int type, u_int32_t plen, struct ssh *ssh)
{
	char *msg;
	char *lang;

	/* maj */(void)packet_get_int();
	/* min */(void)packet_get_int();
	msg=packet_get_string(NULL);
	lang=packet_get_string(NULL);

	packet_check_eom();

	debug("Server GSSAPI Error:\n%s", msg);
	free(msg);
	free(lang);
	return 0;
}
#endif /* GSSAPI */

int
userauth_none(Authctxt *authctxt)
{
	/* initial userauth request */
	packet_start(SSH2_MSG_USERAUTH_REQUEST);
	packet_put_cstring(authctxt->server_user);
	packet_put_cstring(authctxt->service);
	packet_put_cstring(authctxt->method->name);
	packet_send();
	return 1;
}

int
userauth_passwd(Authctxt *authctxt)
{
	static int attempt = 0;
	char prompt[256];
	char *password;
	const char *host = options.host_key_alias ?  options.host_key_alias :
	    authctxt->host;

	if (attempt++ >= options.number_of_password_prompts)
		return 0;

	if (attempt != 1)
		error("Permission denied, please try again.");

	snprintf(prompt, sizeof(prompt), "%.30s@%.128s's password: ",
	    authctxt->server_user, host);
	password = read_passphrase(prompt, 0);
	packet_start(SSH2_MSG_USERAUTH_REQUEST);
	packet_put_cstring(authctxt->server_user);
	packet_put_cstring(authctxt->service);
	packet_put_cstring(authctxt->method->name);
	packet_put_char(0);
	packet_put_cstring(password);
	explicit_bzero(password, strlen(password));
	free(password);
	packet_add_padding(64);
	packet_send();

	dispatch_set(SSH2_MSG_USERAUTH_PASSWD_CHANGEREQ,
	    &input_userauth_passwd_changereq);

	return 1;
}

/*
 * parse PASSWD_CHANGEREQ, prompt user and send SSH2_MSG_USERAUTH_REQUEST
 */
/* ARGSUSED */
int
input_userauth_passwd_changereq(int type, u_int32_t seqnr, struct ssh *ssh)
{
	Authctxt *authctxt = ssh->authctxt;
	char *info, *lang, *password = NULL, *retype = NULL;
	char prompt[256];
	const char *host;

	debug2("input_userauth_passwd_changereq");

	if (authctxt == NULL)
		fatal("input_userauth_passwd_changereq: "
		    "no authentication context");
	host = options.host_key_alias ? options.host_key_alias : authctxt->host;

	info = packet_get_string(NULL);
	lang = packet_get_string(NULL);
	if (strlen(info) > 0)
		logit("%s", info);
	free(info);
	free(lang);
	packet_start(SSH2_MSG_USERAUTH_REQUEST);
	packet_put_cstring(authctxt->server_user);
	packet_put_cstring(authctxt->service);
	packet_put_cstring(authctxt->method->name);
	packet_put_char(1);			/* additional info */
	snprintf(prompt, sizeof(prompt),
	    "Enter %.30s@%.128s's old password: ",
	    authctxt->server_user, host);
	password = read_passphrase(prompt, 0);
	packet_put_cstring(password);
	explicit_bzero(password, strlen(password));
	free(password);
	password = NULL;
	while (password == NULL) {
		snprintf(prompt, sizeof(prompt),
		    "Enter %.30s@%.128s's new password: ",
		    authctxt->server_user, host);
		password = read_passphrase(prompt, RP_ALLOW_EOF);
		if (password == NULL) {
			/* bail out */
			return 0;
		}
		snprintf(prompt, sizeof(prompt),
		    "Retype %.30s@%.128s's new password: ",
		    authctxt->server_user, host);
		retype = read_passphrase(prompt, 0);
		if (strcmp(password, retype) != 0) {
			explicit_bzero(password, strlen(password));
			free(password);
			logit("Mismatch; try again, EOF to quit.");
			password = NULL;
		}
		explicit_bzero(retype, strlen(retype));
		free(retype);
	}
	packet_put_cstring(password);
	explicit_bzero(password, strlen(password));
	free(password);
	packet_add_padding(64);
	packet_send();

	dispatch_set(SSH2_MSG_USERAUTH_PASSWD_CHANGEREQ,
	    &input_userauth_passwd_changereq);
	return 0;
}

static const char *
key_sign_encode(const struct sshkey *key)
{
	struct ssh *ssh = active_state;

	if (key->type == KEY_RSA) {
		switch (ssh->kex->rsa_sha2) {
		case 256:
			return "rsa-sha2-256";
		case 512:
			return "rsa-sha2-512";
		}
	}
	return key_ssh_name(key);
}

/*
 * Some agents will return ssh-rsa signatures when asked to make a
 * rsa-sha2-* signature. Check what they actually gave back and warn the
 * user if the agent has returned an unexpected type.
 */
static int
check_sigtype(const struct sshkey *key, const u_char *sig, size_t len)
{
	int r;
	char *sigtype = NULL;
	const char *alg = key_sign_encode(key);

	if (sshkey_is_cert(key))
		return 0;
	if ((r = sshkey_sigtype(sig, len, &sigtype)) != 0)
		return r;
	if (strcmp(sigtype, alg) != 0) {
		logit("warning: agent returned different signature type %s "
		    "(expected %s)", sigtype, alg);
	}
	free(sigtype);
	/* Incorrect signature types aren't an error ... yet */
	return 0;
}

static int
identity_sign(struct identity *id, u_char **sigp, size_t *lenp,
    const u_char *data, size_t datalen, u_int compat)
{
	struct sshkey *prv;
	int r;

	/* the agent supports this key */
	if (id->key != NULL && id->agent_fd != -1) {
		if ((r = ssh_agent_sign(id->agent_fd, id->key, sigp, lenp,
		    data, datalen, key_sign_encode(id->key), compat)) != 0 ||
		    (r = check_sigtype(id->key, *sigp, *lenp)) != 0)
			return r;
		return 0;
	}

	/*
	 * we have already loaded the private key or
	 * the private key is stored in external hardware
	 */
	if (id->key != NULL &&
	    (id->isprivate || (id->key->flags & SSHKEY_FLAG_EXT)))
		return (sshkey_sign(id->key, sigp, lenp, data, datalen,
		    key_sign_encode(id->key), compat));

	/* load the private key from the file */
	if ((prv = load_identity_file(id)) == NULL)
		return SSH_ERR_KEY_NOT_FOUND;
	if (id->key != NULL && !sshkey_equal_public(prv, id->key)) {
		error("%s: private key %s contents do not match public",
		   __func__, id->filename);
		return SSH_ERR_KEY_NOT_FOUND;
	}
	r = sshkey_sign(prv, sigp, lenp, data, datalen,
	    key_sign_encode(prv), compat);
	sshkey_free(prv);
	return r;
}

static int
id_filename_matches(Identity *id, Identity *private_id)
{
	const char *suffixes[] = { ".pub", "-cert.pub", NULL };
	size_t len = strlen(id->filename), plen = strlen(private_id->filename);
	size_t i, slen;

	if (strcmp(id->filename, private_id->filename) == 0)
		return 1;
	for (i = 0; suffixes[i]; i++) {
		slen = strlen(suffixes[i]);
		if (len > slen && plen == len - slen &&
		    strcmp(id->filename + (len - slen), suffixes[i]) == 0 &&
		    memcmp(id->filename, private_id->filename, plen) == 0)
			return 1;
	}
	return 0;
}

static int
sign_and_send_pubkey(Authctxt *authctxt, Identity *id)
{
	Buffer b;
	Identity *private_id;
	u_char *blob, *signature;
	size_t slen;
	u_int bloblen, skip = 0;
	int matched, ret = -1, have_sig = 1;
	char *fp;

	if ((fp = sshkey_fingerprint(id->key, options.fingerprint_hash,
	    SSH_FP_DEFAULT)) == NULL)
		return 0;
	debug3("%s: %s %s", __func__, key_type(id->key), fp);
	free(fp);

	if (key_to_blob(id->key, &blob, &bloblen) == 0) {
		/* we cannot handle this key */
		debug3("sign_and_send_pubkey: cannot handle key");
		return 0;
	}
	/* data to be signed */
	buffer_init(&b);
	if (datafellows & SSH_OLD_SESSIONID) {
		buffer_append(&b, session_id2, session_id2_len);
		skip = session_id2_len;
	} else {
		buffer_put_string(&b, session_id2, session_id2_len);
		skip = buffer_len(&b);
	}
	buffer_put_char(&b, SSH2_MSG_USERAUTH_REQUEST);
	buffer_put_cstring(&b, authctxt->server_user);
	buffer_put_cstring(&b, authctxt->service);
	buffer_put_cstring(&b, authctxt->method->name);
	buffer_put_char(&b, have_sig);
	buffer_put_cstring(&b, key_sign_encode(id->key));
	buffer_put_string(&b, blob, bloblen);

	/*
	 * If the key is an certificate, try to find a matching private key
	 * and use it to complete the signature.
	 * If no such private key exists, fall back to trying the certificate
	 * key itself in case it has a private half already loaded.
	 */
	if (key_is_cert(id->key)) {
		matched = 0;
		TAILQ_FOREACH(private_id, &authctxt->keys, next) {
			if (sshkey_equal_public(id->key, private_id->key) &&
			    id->key->type != private_id->key->type) {
				id = private_id;
				matched = 1;
				break;
			}
		}
		/*
		 * Exact key matches are preferred, but also allow
		 * filename matches for non-PKCS#11/agent keys that
		 * didn't load public keys. This supports the case
		 * of keeping just a private key file and public
		 * certificate on disk.
		 */
		if (!matched && !id->isprivate && id->agent_fd == -1 &&
		    (id->key->flags & SSHKEY_FLAG_EXT) == 0) {
			TAILQ_FOREACH(private_id, &authctxt->keys, next) {
				if (private_id->key == NULL &&
				    id_filename_matches(id, private_id)) {
					id = private_id;
					matched = 1;
					break;
				}
			}
		}
		if (matched) {
			debug2("%s: using private key \"%s\"%s for "
			    "certificate", __func__, id->filename,
			    id->agent_fd != -1 ? " from agent" : "");
		} else {
			debug("%s: no separate private key for certificate "
			    "\"%s\"", __func__, id->filename);
		}
	}

	/* generate signature */
	ret = identity_sign(id, &signature, &slen,
	    buffer_ptr(&b), buffer_len(&b), datafellows);
	if (ret != 0) {
		if (ret != SSH_ERR_KEY_NOT_FOUND)
			error("%s: signing failed: %s", __func__, ssh_err(ret));
		free(blob);
		buffer_free(&b);
		return 0;
	}
#ifdef DEBUG_PK
	buffer_dump(&b);
#endif
	free(blob);

	/* append signature */
	buffer_put_string(&b, signature, slen);
	free(signature);

	/* skip session id and packet type */
	if (buffer_len(&b) < skip + 1)
		fatal("userauth_pubkey: internal error");
	buffer_consume(&b, skip + 1);

	/* put remaining data from buffer into packet */
	packet_start(SSH2_MSG_USERAUTH_REQUEST);
	packet_put_raw(buffer_ptr(&b), buffer_len(&b));
	buffer_free(&b);
	packet_send();

	return 1;
}

static int
send_pubkey_test(Authctxt *authctxt, Identity *id)
{
	u_char *blob;
	u_int bloblen, have_sig = 0;

	debug3("send_pubkey_test");

	if (key_to_blob(id->key, &blob, &bloblen) == 0) {
		/* we cannot handle this key */
		debug3("send_pubkey_test: cannot handle key");
		return 0;
	}
	/* register callback for USERAUTH_PK_OK message */
	dispatch_set(SSH2_MSG_USERAUTH_PK_OK, &input_userauth_pk_ok);

	packet_start(SSH2_MSG_USERAUTH_REQUEST);
	packet_put_cstring(authctxt->server_user);
	packet_put_cstring(authctxt->service);
	packet_put_cstring(authctxt->method->name);
	packet_put_char(have_sig);
	packet_put_cstring(key_sign_encode(id->key));
	packet_put_string(blob, bloblen);
	free(blob);
	packet_send();
	return 1;
}

static struct sshkey *
load_identity_file(Identity *id)
{
	struct sshkey *private = NULL;
	char prompt[300], *passphrase, *comment;
	int r, perm_ok = 0, quit = 0, i;
	struct stat st;

	if (stat(id->filename, &st) < 0) {
		(id->userprovided ? logit : debug3)("no such identity: %s: %s",
		    id->filename, strerror(errno));
		return NULL;
	}
	snprintf(prompt, sizeof prompt,
	    "Enter passphrase for key '%.100s': ", id->filename);
	for (i = 0; i <= options.number_of_password_prompts; i++) {
		if (i == 0)
			passphrase = "";
		else {
			passphrase = read_passphrase(prompt, 0);
			if (*passphrase == '\0') {
				debug2("no passphrase given, try next key");
				free(passphrase);
				break;
			}
		}
		switch ((r = sshkey_load_private_type(KEY_UNSPEC, id->filename,
		    passphrase, &private, &comment, &perm_ok))) {
		case 0:
			break;
		case SSH_ERR_KEY_WRONG_PASSPHRASE:
			if (options.batch_mode) {
				quit = 1;
				break;
			}
			if (i != 0)
				debug2("bad passphrase given, try again...");
			break;
		case SSH_ERR_SYSTEM_ERROR:
			if (errno == ENOENT) {
				debug2("Load key \"%s\": %s",
				    id->filename, ssh_err(r));
				quit = 1;
				break;
			}
			/* FALLTHROUGH */
		default:
			error("Load key \"%s\": %s", id->filename, ssh_err(r));
			quit = 1;
			break;
		}
		if (!quit && private != NULL && id->agent_fd == -1 &&
		    !(id->key && id->isprivate))
			maybe_add_key_to_agent(id->filename, private, comment,
			    passphrase);
		if (i > 0) {
			explicit_bzero(passphrase, strlen(passphrase));
			free(passphrase);
		}
		free(comment);
		if (private != NULL || quit)
			break;
	}
	return private;
}

/*
 * try keys in the following order:
 * 	1. certificates listed in the config file
 * 	2. other input certificates
 *	3. agent keys that are found in the config file
 *	4. other agent keys
 *	5. keys that are only listed in the config file
 */
static void
pubkey_prepare(Authctxt *authctxt)
{
	struct identity *id, *id2, *tmp;
	struct idlist agent, files, *preferred;
	struct sshkey *key;
	int agent_fd = -1, i, r, found;
	size_t j;
	struct ssh_identitylist *idlist;

	TAILQ_INIT(&agent);	/* keys from the agent */
	TAILQ_INIT(&files);	/* keys from the config file */
	preferred = &authctxt->keys;
	TAILQ_INIT(preferred);	/* preferred order of keys */

	/* list of keys stored in the filesystem and PKCS#11 */
	for (i = 0; i < options.num_identity_files; i++) {
		key = options.identity_keys[i];
		if (key && key->cert && key->cert->type != SSH2_CERT_TYPE_USER)
			continue;
		options.identity_keys[i] = NULL;
		id = xcalloc(1, sizeof(*id));
		id->agent_fd = -1;
		id->key = key;
		id->filename = xstrdup(options.identity_files[i]);
		id->userprovided = options.identity_file_userprovided[i];
		TAILQ_INSERT_TAIL(&files, id, next);
	}
	/* list of certificates specified by user */
	for (i = 0; i < options.num_certificate_files; i++) {
		key = options.certificates[i];
		if (!key_is_cert(key) || key->cert == NULL ||
		    key->cert->type != SSH2_CERT_TYPE_USER)
			continue;
		id = xcalloc(1, sizeof(*id));
		id->agent_fd = -1;
		id->key = key;
		id->filename = xstrdup(options.certificate_files[i]);
		id->userprovided = options.certificate_file_userprovided[i];
		TAILQ_INSERT_TAIL(preferred, id, next);
	}
	/* list of keys supported by the agent */
	if ((r = ssh_get_authentication_socket(&agent_fd)) != 0) {
		if (r != SSH_ERR_AGENT_NOT_PRESENT)
			debug("%s: ssh_get_authentication_socket: %s",
			    __func__, ssh_err(r));
	} else if ((r = ssh_fetch_identitylist(agent_fd, &idlist)) != 0) {
		if (r != SSH_ERR_AGENT_NO_IDENTITIES)
			debug("%s: ssh_fetch_identitylist: %s",
			    __func__, ssh_err(r));
		close(agent_fd);
	} else {
		for (j = 0; j < idlist->nkeys; j++) {
			found = 0;
			TAILQ_FOREACH(id, &files, next) {
				/*
				 * agent keys from the config file are
				 * preferred
				 */
				if (sshkey_equal(idlist->keys[j], id->key)) {
					TAILQ_REMOVE(&files, id, next);
					TAILQ_INSERT_TAIL(preferred, id, next);
					id->agent_fd = agent_fd;
					found = 1;
					break;
				}
			}
			if (!found && !options.identities_only) {
				id = xcalloc(1, sizeof(*id));
				/* XXX "steals" key/comment from idlist */
				id->key = idlist->keys[j];
				id->filename = idlist->comments[j];
				idlist->keys[j] = NULL;
				idlist->comments[j] = NULL;
				id->agent_fd = agent_fd;
				TAILQ_INSERT_TAIL(&agent, id, next);
			}
		}
		ssh_free_identitylist(idlist);
		/* append remaining agent keys */
		for (id = TAILQ_FIRST(&agent); id; id = TAILQ_FIRST(&agent)) {
			TAILQ_REMOVE(&agent, id, next);
			TAILQ_INSERT_TAIL(preferred, id, next);
		}
		authctxt->agent_fd = agent_fd;
	}
	/* Prefer PKCS11 keys that are explicitly listed */
	TAILQ_FOREACH_SAFE(id, &files, next, tmp) {
		if (id->key == NULL || (id->key->flags & SSHKEY_FLAG_EXT) == 0)
			continue;
		found = 0;
		TAILQ_FOREACH(id2, &files, next) {
			if (id2->key == NULL ||
			    (id2->key->flags & SSHKEY_FLAG_EXT) == 0)
				continue;
			if (sshkey_equal(id->key, id2->key)) {
				TAILQ_REMOVE(&files, id, next);
				TAILQ_INSERT_TAIL(preferred, id, next);
				found = 1;
				break;
			}
		}
		/* If IdentitiesOnly set and key not found then don't use it */
		if (!found && options.identities_only) {
			TAILQ_REMOVE(&files, id, next);
			explicit_bzero(id, sizeof(*id));
			free(id);
		}
	}
	/* append remaining keys from the config file */
	for (id = TAILQ_FIRST(&files); id; id = TAILQ_FIRST(&files)) {
		TAILQ_REMOVE(&files, id, next);
		TAILQ_INSERT_TAIL(preferred, id, next);
	}
	/* finally, filter by PubkeyAcceptedKeyTypes */
	TAILQ_FOREACH_SAFE(id, preferred, next, id2) {
		if (id->key != NULL &&
		    match_pattern_list(sshkey_ssh_name(id->key),
		    options.pubkey_key_types, 0) != 1) {
			debug("Skipping %s key %s - "
			    "not in PubkeyAcceptedKeyTypes",
			    sshkey_ssh_name(id->key), id->filename);
			TAILQ_REMOVE(preferred, id, next);
			sshkey_free(id->key);
			free(id->filename);
			memset(id, 0, sizeof(*id));
			continue;
		}
		debug2("key: %s (%p)%s%s", id->filename, id->key,
		    id->userprovided ? ", explicit" : "",
		    id->agent_fd != -1 ? ", agent" : "");
	}
}

static void
pubkey_cleanup(Authctxt *authctxt)
{
	Identity *id;

	if (authctxt->agent_fd != -1)
		ssh_close_authentication_socket(authctxt->agent_fd);
	for (id = TAILQ_FIRST(&authctxt->keys); id;
	    id = TAILQ_FIRST(&authctxt->keys)) {
		TAILQ_REMOVE(&authctxt->keys, id, next);
		sshkey_free(id->key);
		free(id->filename);
		free(id);
	}
}

static void
pubkey_reset(Authctxt *authctxt)
{
	Identity *id;

	TAILQ_FOREACH(id, &authctxt->keys, next)
		id->tried = 0;
}

static int
try_identity(Identity *id)
{
	if (!id->key)
		return (0);
	if (key_type_plain(id->key->type) == KEY_RSA &&
	    (datafellows & SSH_BUG_RSASIGMD5) != 0) {
		debug("Skipped %s key %s for RSA/MD5 server",
		    key_type(id->key), id->filename);
		return (0);
	}
	return 1;
}

int
userauth_pubkey(Authctxt *authctxt)
{
	Identity *id;
	int sent = 0;
	char *fp;

	while ((id = TAILQ_FIRST(&authctxt->keys))) {
		if (id->tried++)
			return (0);
		/* move key to the end of the queue */
		TAILQ_REMOVE(&authctxt->keys, id, next);
		TAILQ_INSERT_TAIL(&authctxt->keys, id, next);
		/*
		 * send a test message if we have the public key. for
		 * encrypted keys we cannot do this and have to load the
		 * private key instead
		 */
		if (id->key != NULL) {
			if (try_identity(id)) {
				if ((fp = sshkey_fingerprint(id->key,
				    options.fingerprint_hash,
				    SSH_FP_DEFAULT)) == NULL) {
					error("%s: sshkey_fingerprint failed",
					    __func__);
					return 0;
				}
				debug("Offering public key: %s %s %s",
				    sshkey_type(id->key), fp, id->filename);
				free(fp);
				sent = send_pubkey_test(authctxt, id);
			}
		} else {
			debug("Trying private key: %s", id->filename);
			id->key = load_identity_file(id);
			if (id->key != NULL) {
				if (try_identity(id)) {
					id->isprivate = 1;
					sent = sign_and_send_pubkey(
					    authctxt, id);
				}
				key_free(id->key);
				id->key = NULL;
				id->isprivate = 0;
			}
		}
		if (sent)
			return (sent);
	}
	return (0);
}

/*
 * Send userauth request message specifying keyboard-interactive method.
 */
int
userauth_kbdint(Authctxt *authctxt)
{
	static int attempt = 0;

	if (attempt++ >= options.number_of_password_prompts)
		return 0;
	/* disable if no SSH2_MSG_USERAUTH_INFO_REQUEST has been seen */
	if (attempt > 1 && !authctxt->info_req_seen) {
		debug3("userauth_kbdint: disable: no info_req_seen");
		dispatch_set(SSH2_MSG_USERAUTH_INFO_REQUEST, NULL);
		return 0;
	}

	debug2("userauth_kbdint");
	packet_start(SSH2_MSG_USERAUTH_REQUEST);
	packet_put_cstring(authctxt->server_user);
	packet_put_cstring(authctxt->service);
	packet_put_cstring(authctxt->method->name);
	packet_put_cstring("");					/* lang */
	packet_put_cstring(options.kbd_interactive_devices ?
	    options.kbd_interactive_devices : "");
	packet_send();

	dispatch_set(SSH2_MSG_USERAUTH_INFO_REQUEST, &input_userauth_info_req);
	return 1;
}

/*
 * parse INFO_REQUEST, prompt user and send INFO_RESPONSE
 */
int
input_userauth_info_req(int type, u_int32_t seq, struct ssh *ssh)
{
	Authctxt *authctxt = ssh->authctxt;
	char *name, *inst, *lang, *prompt, *response;
	u_int num_prompts, i;
	int echo = 0;

	debug2("input_userauth_info_req");

	if (authctxt == NULL)
		fatal("input_userauth_info_req: no authentication context");

	authctxt->info_req_seen = 1;

	name = packet_get_string(NULL);
	inst = packet_get_string(NULL);
	lang = packet_get_string(NULL);
	if (strlen(name) > 0)
		logit("%s", name);
	if (strlen(inst) > 0)
		logit("%s", inst);
	free(name);
	free(inst);
	free(lang);

	num_prompts = packet_get_int();
	/*
	 * Begin to build info response packet based on prompts requested.
	 * We commit to providing the correct number of responses, so if
	 * further on we run into a problem that prevents this, we have to
	 * be sure and clean this up and send a correct error response.
	 */
	packet_start(SSH2_MSG_USERAUTH_INFO_RESPONSE);
	packet_put_int(num_prompts);

	debug2("input_userauth_info_req: num_prompts %d", num_prompts);
	for (i = 0; i < num_prompts; i++) {
		prompt = packet_get_string(NULL);
		echo = packet_get_char();

		response = read_passphrase(prompt, echo ? RP_ECHO : 0);

		packet_put_cstring(response);
		explicit_bzero(response, strlen(response));
		free(response);
		free(prompt);
	}
	packet_check_eom(); /* done with parsing incoming message. */

	packet_add_padding(64);
	packet_send();
	return 0;
}

static int
ssh_keysign(struct sshkey *key, u_char **sigp, size_t *lenp,
    const u_char *data, size_t datalen)
{
	struct sshbuf *b;
	struct stat st;
	pid_t pid;
	int i, r, to[2], from[2], status, sock = packet_get_connection_in();
	u_char rversion = 0, version = 2;
	void (*osigchld)(int);

	*sigp = NULL;
	*lenp = 0;

	if (stat(_PATH_SSH_KEY_SIGN, &st) < 0) {
		error("%s: not installed: %s", __func__, strerror(errno));
		return -1;
	}
	if (fflush(stdout) != 0) {
		error("%s: fflush: %s", __func__, strerror(errno));
		return -1;
	}
	if (pipe(to) < 0) {
		error("%s: pipe: %s", __func__, strerror(errno));
		return -1;
	}
	if (pipe(from) < 0) {
		error("%s: pipe: %s", __func__, strerror(errno));
		return -1;
	}
	if ((pid = fork()) < 0) {
		error("%s: fork: %s", __func__, strerror(errno));
		return -1;
	}
	osigchld = signal(SIGCHLD, SIG_DFL);
	if (pid == 0) {
		/* keep the socket on exec */
		fcntl(sock, F_SETFD, 0);
		permanently_drop_suid(getuid());
		close(from[0]);
		if (dup2(from[1], STDOUT_FILENO) < 0)
			fatal("%s: dup2: %s", __func__, strerror(errno));
		close(to[1]);
		if (dup2(to[0], STDIN_FILENO) < 0)
			fatal("%s: dup2: %s", __func__, strerror(errno));
		close(from[1]);
		close(to[0]);
		/* Close everything but stdio and the socket */
		for (i = STDERR_FILENO + 1; i < sock; i++)
			close(i);
		closefrom(sock + 1);
		debug3("%s: [child] pid=%ld, exec %s",
		    __func__, (long)getpid(), _PATH_SSH_KEY_SIGN);
		execl(_PATH_SSH_KEY_SIGN, _PATH_SSH_KEY_SIGN, (char *)NULL);
		fatal("%s: exec(%s): %s", __func__, _PATH_SSH_KEY_SIGN,
		    strerror(errno));
	}
	close(from[1]);
	close(to[0]);

	if ((b = sshbuf_new()) == NULL)
		fatal("%s: sshbuf_new failed", __func__);
	/* send # of sock, data to be signed */
	if ((r = sshbuf_put_u32(b, sock)) != 0 ||
	    (r = sshbuf_put_string(b, data, datalen)) != 0)
		fatal("%s: buffer error: %s", __func__, ssh_err(r));
	if (ssh_msg_send(to[1], version, b) == -1)
		fatal("%s: couldn't send request", __func__);
	sshbuf_reset(b);
	r = ssh_msg_recv(from[0], b);
	close(from[0]);
	close(to[1]);
	if (r < 0) {
		error("%s: no reply", __func__);
		goto fail;
	}

	errno = 0;
	while (waitpid(pid, &status, 0) < 0) {
		if (errno != EINTR) {
			error("%s: waitpid %ld: %s",
			    __func__, (long)pid, strerror(errno));
			goto fail;
		}
	}
	if (!WIFEXITED(status)) {
		error("%s: exited abnormally", __func__);
		goto fail;
	}
	if (WEXITSTATUS(status) != 0) {
		error("%s: exited with status %d",
		    __func__, WEXITSTATUS(status));
		goto fail;
	}
	if ((r = sshbuf_get_u8(b, &rversion)) != 0) {
		error("%s: buffer error: %s", __func__, ssh_err(r));
		goto fail;
	}
	if (rversion != version) {
		error("%s: bad version", __func__);
		goto fail;
	}
	if ((r = sshbuf_get_string(b, sigp, lenp)) != 0) {
		error("%s: buffer error: %s", __func__, ssh_err(r));
 fail:
		signal(SIGCHLD, osigchld);
		sshbuf_free(b);
		return -1;
	}
	signal(SIGCHLD, osigchld);
	sshbuf_free(b);

	return 0;
}

int
userauth_hostbased(Authctxt *authctxt)
{
	struct ssh *ssh = active_state;
	struct sshkey *private = NULL;
	struct sshbuf *b = NULL;
	u_char *sig = NULL, *keyblob = NULL;
	char *fp = NULL, *chost = NULL, *lname = NULL;
	size_t siglen = 0, keylen = 0;
	int i, r, success = 0;

	if (authctxt->ktypes == NULL) {
		authctxt->oktypes = xstrdup(options.hostbased_key_types);
		authctxt->ktypes = authctxt->oktypes;
	}

	/*
	 * Work through each listed type pattern in HostbasedKeyTypes,
	 * trying each hostkey that matches the type in turn.
	 */
	for (;;) {
		if (authctxt->active_ktype == NULL)
			authctxt->active_ktype = strsep(&authctxt->ktypes, ",");
		if (authctxt->active_ktype == NULL ||
		    *authctxt->active_ktype == '\0')
			break;
		debug3("%s: trying key type %s", __func__,
		    authctxt->active_ktype);

		/* check for a useful key */
		private = NULL;
		for (i = 0; i < authctxt->sensitive->nkeys; i++) {
			if (authctxt->sensitive->keys[i] == NULL ||
			    authctxt->sensitive->keys[i]->type == KEY_UNSPEC)
				continue;
			if (match_pattern_list(
			    sshkey_ssh_name(authctxt->sensitive->keys[i]),
			    authctxt->active_ktype, 0) != 1)
				continue;
			/* we take and free the key */
			private = authctxt->sensitive->keys[i];
			authctxt->sensitive->keys[i] = NULL;
			break;
		}
		/* Found one */
		if (private != NULL)
			break;
		/* No more keys of this type; advance */
		authctxt->active_ktype = NULL;
	}
	if (private == NULL) {
		free(authctxt->oktypes);
		authctxt->oktypes = authctxt->ktypes = NULL;
		authctxt->active_ktype = NULL;
		debug("No more client hostkeys for hostbased authentication.");
		goto out;
	}

	if ((fp = sshkey_fingerprint(private, options.fingerprint_hash,
	    SSH_FP_DEFAULT)) == NULL) {
		error("%s: sshkey_fingerprint failed", __func__);
		goto out;
	}
	debug("%s: trying hostkey %s %s",
	    __func__, sshkey_ssh_name(private), fp);

	/* figure out a name for the client host */
	if ((lname = get_local_name(packet_get_connection_in())) == NULL) {
		error("%s: cannot get local ipaddr/name", __func__);
		goto out;
	}

	/* XXX sshbuf_put_stringf? */
	xasprintf(&chost, "%s.", lname);
	debug2("%s: chost %s", __func__, chost);

	/* construct data */
	if ((b = sshbuf_new()) == NULL) {
		error("%s: sshbuf_new failed", __func__);
		goto out;
	}
	if ((r = sshkey_to_blob(private, &keyblob, &keylen)) != 0) {
		error("%s: sshkey_to_blob: %s", __func__, ssh_err(r));
		goto out;
	}
	if ((r = sshbuf_put_string(b, session_id2, session_id2_len)) != 0 ||
	    (r = sshbuf_put_u8(b, SSH2_MSG_USERAUTH_REQUEST)) != 0 ||
	    (r = sshbuf_put_cstring(b, authctxt->server_user)) != 0 ||
	    (r = sshbuf_put_cstring(b, authctxt->service)) != 0 ||
	    (r = sshbuf_put_cstring(b, authctxt->method->name)) != 0 ||
	    (r = sshbuf_put_cstring(b, key_ssh_name(private))) != 0 ||
	    (r = sshbuf_put_string(b, keyblob, keylen)) != 0 ||
	    (r = sshbuf_put_cstring(b, chost)) != 0 ||
	    (r = sshbuf_put_cstring(b, authctxt->local_user)) != 0) {
		error("%s: buffer error: %s", __func__, ssh_err(r));
		goto out;
	}

#ifdef DEBUG_PK
	sshbuf_dump(b, stderr);
#endif
	if (authctxt->sensitive->external_keysign)
		r = ssh_keysign(private, &sig, &siglen,
		    sshbuf_ptr(b), sshbuf_len(b));
	else if ((r = sshkey_sign(private, &sig, &siglen,
	    sshbuf_ptr(b), sshbuf_len(b), NULL, datafellows)) != 0)
		debug("%s: sshkey_sign: %s", __func__, ssh_err(r));
	if (r != 0) {
		error("sign using hostkey %s %s failed",
		    sshkey_ssh_name(private), fp);
		goto out;
	}
	if ((r = sshpkt_start(ssh, SSH2_MSG_USERAUTH_REQUEST)) != 0 ||
	    (r = sshpkt_put_cstring(ssh, authctxt->server_user)) != 0 ||
	    (r = sshpkt_put_cstring(ssh, authctxt->service)) != 0 ||
	    (r = sshpkt_put_cstring(ssh, authctxt->method->name)) != 0 ||
	    (r = sshpkt_put_cstring(ssh, key_ssh_name(private))) != 0 ||
	    (r = sshpkt_put_string(ssh, keyblob, keylen)) != 0 ||
	    (r = sshpkt_put_cstring(ssh, chost)) != 0 ||
	    (r = sshpkt_put_cstring(ssh, authctxt->local_user)) != 0 ||
	    (r = sshpkt_put_string(ssh, sig, siglen)) != 0 ||
	    (r = sshpkt_send(ssh)) != 0) {
		error("%s: packet error: %s", __func__, ssh_err(r));
		goto out;
	}
	success = 1;

 out:
	if (sig != NULL) {
		explicit_bzero(sig, siglen);
		free(sig);
	}
	free(keyblob);
	free(lname);
	free(fp);
	free(chost);
	sshkey_free(private);
	sshbuf_free(b);

	return success;
}

/* find auth method */

/*
 * given auth method name, if configurable options permit this method fill
 * in auth_ident field and return true, otherwise return false.
 */
static int
authmethod_is_enabled(Authmethod *method)
{
	if (method == NULL)
		return 0;
	/* return false if options indicate this method is disabled */
	if  (method->enabled == NULL || *method->enabled == 0)
		return 0;
	/* return false if batch mode is enabled but method needs interactive mode */
	if  (method->batch_flag != NULL && *method->batch_flag != 0)
		return 0;
	return 1;
}

static Authmethod *
authmethod_lookup(const char *name)
{
	Authmethod *method = NULL;
	if (name != NULL)
		for (method = authmethods; method->name != NULL; method++)
			if (strcmp(name, method->name) == 0)
				return method;
	debug2("Unrecognized authentication method name: %s", name ? name : "NULL");
	return NULL;
}

/* XXX internal state */
static Authmethod *current = NULL;
static char *supported = NULL;
static char *preferred = NULL;

/*
 * Given the authentication method list sent by the server, return the
 * next method we should try.  If the server initially sends a nil list,
 * use a built-in default list.
 */
static Authmethod *
authmethod_get(char *authlist)
{
	char *name = NULL;
	u_int next;

	/* Use a suitable default if we're passed a nil list.  */
	if (authlist == NULL || strlen(authlist) == 0)
		authlist = options.preferred_authentications;

	if (supported == NULL || strcmp(authlist, supported) != 0) {
		debug3("start over, passed a different list %s", authlist);
		free(supported);
		supported = xstrdup(authlist);
		preferred = options.preferred_authentications;
		debug3("preferred %s", preferred);
		current = NULL;
	} else if (current != NULL && authmethod_is_enabled(current))
		return current;

	for (;;) {
		if ((name = match_list(preferred, supported, &next)) == NULL) {
			debug("No more authentication methods to try.");
			current = NULL;
			return NULL;
		}
		preferred += next;
		debug3("authmethod_lookup %s", name);
		debug3("remaining preferred: %s", preferred);
		if ((current = authmethod_lookup(name)) != NULL &&
		    authmethod_is_enabled(current)) {
			debug3("authmethod_is_enabled %s", name);
			debug("Next authentication method: %s", name);
			free(name);
			return current;
		}
		free(name);
	}
}

static char *
authmethods_get(void)
{
	Authmethod *method = NULL;
	Buffer b;
	char *list;

	buffer_init(&b);
	for (method = authmethods; method->name != NULL; method++) {
		if (authmethod_is_enabled(method)) {
			if (buffer_len(&b) > 0)
				buffer_append(&b, ",", 1);
			buffer_append(&b, method->name, strlen(method->name));
		}
	}
	if ((list = sshbuf_dup_string(&b)) == NULL)
		fatal("%s: sshbuf_dup_string failed", __func__);
	buffer_free(&b);
	return list;
}
<|MERGE_RESOLUTION|>--- conflicted
+++ resolved
@@ -421,7 +421,6 @@
 	if (!authctxt.success)
 		fatal("Authentication failed.");
 
-<<<<<<< HEAD
 	/*
 	 * If the user wants to use the none cipher, do it post authentication
 	 * and only if the right conditions are met -- both of the NONE commands
@@ -442,7 +441,7 @@
 			fprintf(stderr, "NONE cipher switch disabled when a TTY is allocated\n");
 		}
 	}
-=======
+
 #ifdef WITH_OPENSSL
 	/* if we are using aes-ctr there can be issues in either a fork or sandbox
 	 * so the initial aes-ctr is defined to point to the original single process
@@ -459,7 +458,6 @@
 		packet_request_rekeying();
 	}
 #endif
->>>>>>> ad649ab8
 
 	debug("Authentication succeeded (%s).", authctxt.method->name);
 }
