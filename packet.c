/* $OpenBSD: packet.c,v 1.309 2023/03/03 10:23:42 dtucker Exp $ */
/*
 * Author: Tatu Ylonen <ylo@cs.hut.fi>
 * Copyright (c) 1995 Tatu Ylonen <ylo@cs.hut.fi>, Espoo, Finland
 *                    All rights reserved
 * This file contains code implementing the packet protocol and communication
 * with the other side.  This same code is used both on client and server side.
 *
 * As far as I am concerned, the code I have written for this software
 * can be used freely for any purpose.  Any derived versions of this
 * software must be clearly marked as such, and if the derived work is
 * incompatible with the protocol description in the RFC file, it must be
 * called by a name other than "ssh" or "Secure Shell".
 *
 *
 * SSH2 packet format added by Markus Friedl.
 * Copyright (c) 2000, 2001 Markus Friedl.  All rights reserved.
 *
 * Redistribution and use in source and binary forms, with or without
 * modification, are permitted provided that the following conditions
 * are met:
 * 1. Redistributions of source code must retain the above copyright
 *    notice, this list of conditions and the following disclaimer.
 * 2. Redistributions in binary form must reproduce the above copyright
 *    notice, this list of conditions and the following disclaimer in the
 *    documentation and/or other materials provided with the distribution.
 *
 * THIS SOFTWARE IS PROVIDED BY THE AUTHOR ``AS IS'' AND ANY EXPRESS OR
 * IMPLIED WARRANTIES, INCLUDING, BUT NOT LIMITED TO, THE IMPLIED WARRANTIES
 * OF MERCHANTABILITY AND FITNESS FOR A PARTICULAR PURPOSE ARE DISCLAIMED.
 * IN NO EVENT SHALL THE AUTHOR BE LIABLE FOR ANY DIRECT, INDIRECT,
 * INCIDENTAL, SPECIAL, EXEMPLARY, OR CONSEQUENTIAL DAMAGES (INCLUDING, BUT
 * NOT LIMITED TO, PROCUREMENT OF SUBSTITUTE GOODS OR SERVICES; LOSS OF USE,
 * DATA, OR PROFITS; OR BUSINESS INTERRUPTION) HOWEVER CAUSED AND ON ANY
 * THEORY OF LIABILITY, WHETHER IN CONTRACT, STRICT LIABILITY, OR TORT
 * (INCLUDING NEGLIGENCE OR OTHERWISE) ARISING IN ANY WAY OUT OF THE USE OF
 * THIS SOFTWARE, EVEN IF ADVISED OF THE POSSIBILITY OF SUCH DAMAGE.
 */

#include "includes.h"

#include <sys/types.h>
#include "openbsd-compat/sys-queue.h"
#include <sys/socket.h>
#ifdef HAVE_SYS_TIME_H
# include <sys/time.h>
#endif

#include <netinet/in.h>
#include <netinet/ip.h>
#include <arpa/inet.h>

#include <errno.h>
#include <netdb.h>
#include <stdarg.h>
#include <stdio.h>
#include <stdlib.h>
#include <string.h>
#include <unistd.h>
#include <limits.h>
#ifdef HAVE_POLL_H
#include <poll.h>
#endif
#include <signal.h>
#include <time.h>

/*
 * Explicitly include OpenSSL before zlib as some versions of OpenSSL have
 * "free_func" in their headers, which zlib typedefs.
 */
#ifdef WITH_OPENSSL
# include <openssl/bn.h>
# include <openssl/evp.h>
# ifdef OPENSSL_HAS_ECC
#  include <openssl/ec.h>
# endif
#endif

#ifdef WITH_ZLIB
#include <zlib.h>
#endif

#include "xmalloc.h"
#include "compat.h"
#include "ssh2.h"
#include "cipher.h"
#include "sshkey.h"
#include "kex.h"
#include "digest.h"
#include "mac.h"
#include "log.h"
#include "canohost.h"
#include "misc.h"
#include "channels.h"
#include "ssh.h"
#include "packet.h"
#include "ssherr.h"
#include "sshbuf.h"

#ifdef PACKET_DEBUG
#define DBG(x) x
#else
#define DBG(x)
#endif

#define PACKET_MAX_SIZE (256 * 1024)

struct packet_state {
	u_int32_t seqnr;
	u_int32_t packets;
	u_int64_t blocks;
	u_int64_t bytes;
};

struct packet {
	TAILQ_ENTRY(packet) next;
	u_char type;
	struct sshbuf *payload;
};

struct session_state {
	/*
	 * This variable contains the file descriptors used for
	 * communicating with the other side.  connection_in is used for
	 * reading; connection_out for writing.  These can be the same
	 * descriptor, in which case it is assumed to be a socket.
	 */
	int connection_in;
	int connection_out;

	/* Protocol flags for the remote side. */
	u_int remote_protocol_flags;

	/* Encryption context for receiving data.  Only used for decryption. */
	struct sshcipher_ctx *receive_context;

	/* Encryption context for sending data.  Only used for encryption. */
	struct sshcipher_ctx *send_context;

	/* Buffer for raw input data from the socket. */
	struct sshbuf *input;

	/* Buffer for raw output data going to the socket. */
	struct sshbuf *output;

	/* Buffer for the partial outgoing packet being constructed. */
	struct sshbuf *outgoing_packet;

	/* Buffer for the incoming packet currently being processed. */
	struct sshbuf *incoming_packet;

	/* Scratch buffer for packet compression/decompression. */
	struct sshbuf *compression_buffer;

#ifdef WITH_ZLIB
	/* Incoming/outgoing compression dictionaries */
	z_stream compression_in_stream;
	z_stream compression_out_stream;
#endif
	int compression_in_started;
	int compression_out_started;
	int compression_in_failures;
	int compression_out_failures;

	/* default maximum packet size */
	u_int max_packet_size;

	/* Flag indicating whether this module has been initialized. */
	int initialized;

	/* Set to true if the connection is interactive. */
	int interactive_mode;

	/* Set to true if we are the server side. */
	int server_side;

	/* Set to true if we are authenticated. */
	int after_authentication;

	int keep_alive_timeouts;

	/* The maximum time that we will wait to send or receive a packet */
	int packet_timeout_ms;

	/* Session key information for Encryption and MAC */
	struct newkeys *newkeys[MODE_MAX];
	struct packet_state p_read, p_send;

	/* Volume-based rekeying */
	u_int64_t max_blocks_in, max_blocks_out, rekey_limit;

	/* Time-based rekeying */
	u_int32_t rekey_interval;	/* how often in seconds */
	time_t rekey_time;	/* time of last rekeying */

	/* roundup current message to extra_pad bytes */
	u_char extra_pad;

	/* XXX discard incoming data after MAC error */
	u_int packet_discard;
	size_t packet_discard_mac_already;
	struct sshmac *packet_discard_mac;

	/* Used in packet_read_poll2() */
	u_int packlen;

	/* Used in packet_send2 */
	int rekeying;

	/* Used in ssh_packet_send_mux() */
	int mux;

	/* Used in packet_set_interactive */
	int set_interactive_called;

	/* Used in packet_set_maxsize */
	int set_maxsize_called;

	/* One-off warning about weak ciphers */
	int cipher_warning_done;

	/* Hook for fuzzing inbound packets */
	ssh_packet_hook_fn *hook_in;
	void *hook_in_ctx;

	TAILQ_HEAD(, packet) outgoing;
};

struct ssh *
ssh_alloc_session_state(void)
{
	struct ssh *ssh = NULL;
	struct session_state *state = NULL;

	if ((ssh = calloc(1, sizeof(*ssh))) == NULL ||
	    (state = calloc(1, sizeof(*state))) == NULL ||
	    (ssh->kex = kex_new()) == NULL ||
	    (state->input = sshbuf_new()) == NULL ||
	    (state->output = sshbuf_new()) == NULL ||
	    (state->outgoing_packet = sshbuf_new()) == NULL ||
	    (state->incoming_packet = sshbuf_new()) == NULL)
		goto fail;
	TAILQ_INIT(&state->outgoing);
	TAILQ_INIT(&ssh->private_keys);
	TAILQ_INIT(&ssh->public_keys);
	state->connection_in = -1;
	state->connection_out = -1;
	state->max_packet_size = CHAN_SES_PACKET_DEFAULT;
	state->packet_timeout_ms = -1;
	state->p_send.packets = state->p_read.packets = 0;
	state->initialized = 1;
	/*
	 * ssh_packet_send2() needs to queue packets until
	 * we've done the initial key exchange.
	 */
	state->rekeying = 1;
	ssh->state = state;
	return ssh;
 fail:
	if (ssh) {
		kex_free(ssh->kex);
		free(ssh);
	}
	if (state) {
		sshbuf_free(state->input);
		sshbuf_free(state->output);
		sshbuf_free(state->incoming_packet);
		sshbuf_free(state->outgoing_packet);
		free(state);
	}
	return NULL;
}

void
ssh_packet_set_input_hook(struct ssh *ssh, ssh_packet_hook_fn *hook, void *ctx)
{
	ssh->state->hook_in = hook;
	ssh->state->hook_in_ctx = ctx;
}

/* Returns nonzero if rekeying is in progress */
int
ssh_packet_is_rekeying(struct ssh *ssh)
{
	return ssh->state->rekeying ||
	    (ssh->kex != NULL && ssh->kex->done == 0);
}

/*
 * Sets the descriptors used for communication.
 */
struct ssh *
ssh_packet_set_connection(struct ssh *ssh, int fd_in, int fd_out)
{
	struct session_state *state;
	struct sshcipher *none = cipher_by_name("none");
	int r;

	if (none == NULL) {
		error_f("cannot load cipher 'none'");
		return NULL;
	}
	if (ssh == NULL)
		ssh = ssh_alloc_session_state();
	if (ssh == NULL) {
		error_f("could not allocate state");
		return NULL;
	}
	state = ssh->state;
	state->connection_in = fd_in;
	state->connection_out = fd_out;

	if ((r = cipher_init(&state->send_context, none,
			     (const u_char *)"", 0, NULL, 0,
			     CIPHER_ENCRYPT, state->after_authentication)) != 0 ||
	    (r = cipher_init(&state->receive_context, none,
			     (const u_char *)"", 0, NULL, 0,
			     CIPHER_DECRYPT, state->after_authentication)) != 0) {
		error_fr(r, "cipher_init failed");
		free(ssh); /* XXX need ssh_free_session_state? */
		return NULL;
	}
	state->newkeys[MODE_IN] = state->newkeys[MODE_OUT] = NULL;
	/*
	 * Cache the IP address of the remote connection for use in error
	 * messages that might be generated after the connection has closed.
	 */
	(void)ssh_remote_ipaddr(ssh);
	return ssh;
}

void
ssh_packet_set_timeout(struct ssh *ssh, int timeout, int count)
{
	struct session_state *state = ssh->state;

	if (timeout <= 0 || count <= 0) {
		state->packet_timeout_ms = -1;
		return;
	}
	if ((INT_MAX / 1000) / count < timeout)
		state->packet_timeout_ms = INT_MAX;
	else
		state->packet_timeout_ms = timeout * count * 1000;
}

void
ssh_packet_set_mux(struct ssh *ssh)
{
	ssh->state->mux = 1;
	ssh->state->rekeying = 0;
	kex_free(ssh->kex);
	ssh->kex = NULL;
}

int
ssh_packet_get_mux(struct ssh *ssh)
{
	return ssh->state->mux;
}

int
ssh_packet_set_log_preamble(struct ssh *ssh, const char *fmt, ...)
{
	va_list args;
	int r;

	free(ssh->log_preamble);
	if (fmt == NULL)
		ssh->log_preamble = NULL;
	else {
		va_start(args, fmt);
		r = vasprintf(&ssh->log_preamble, fmt, args);
		va_end(args);
		if (r < 0 || ssh->log_preamble == NULL)
			return SSH_ERR_ALLOC_FAIL;
	}
	return 0;
}

int
ssh_packet_stop_discard(struct ssh *ssh)
{
	struct session_state *state = ssh->state;
	int r;

	if (state->packet_discard_mac) {
		char buf[1024];
		size_t dlen = PACKET_MAX_SIZE;

		if (dlen > state->packet_discard_mac_already)
			dlen -= state->packet_discard_mac_already;
		memset(buf, 'a', sizeof(buf));
		while (sshbuf_len(state->incoming_packet) < dlen)
			if ((r = sshbuf_put(state->incoming_packet, buf,
			    sizeof(buf))) != 0)
				return r;
		(void) mac_compute(state->packet_discard_mac,
		    state->p_read.seqnr,
		    sshbuf_ptr(state->incoming_packet), dlen,
		    NULL, 0);
	}
	logit("Finished discarding for %.200s port %d",
	    ssh_remote_ipaddr(ssh), ssh_remote_port(ssh));
	return SSH_ERR_MAC_INVALID;
}

static int
ssh_packet_start_discard(struct ssh *ssh, struct sshenc *enc,
    struct sshmac *mac, size_t mac_already, u_int discard)
{
	struct session_state *state = ssh->state;
	int r;

	if (enc == NULL || !cipher_is_cbc(enc->cipher) || (mac && mac->etm)) {
		if ((r = sshpkt_disconnect(ssh, "Packet corrupt")) != 0)
			return r;
		return SSH_ERR_MAC_INVALID;
	}
	/*
	 * Record number of bytes over which the mac has already
	 * been computed in order to minimize timing attacks.
	 */
	if (mac && mac->enabled) {
		state->packet_discard_mac = mac;
		state->packet_discard_mac_already = mac_already;
	}
	if (sshbuf_len(state->input) >= discard)
		return ssh_packet_stop_discard(ssh);
	state->packet_discard = discard - sshbuf_len(state->input);
	return 0;
}

/* Returns 1 if remote host is connected via socket, 0 if not. */

int
ssh_packet_connection_is_on_socket(struct ssh *ssh)
{
	struct session_state *state;
	struct sockaddr_storage from, to;
	socklen_t fromlen, tolen;

	if (ssh == NULL || ssh->state == NULL)
		return 0;

	state = ssh->state;
	if (state->connection_in == -1 || state->connection_out == -1)
		return 0;
	/* filedescriptors in and out are the same, so it's a socket */
	if (state->connection_in == state->connection_out)
		return 1;
	fromlen = sizeof(from);
	memset(&from, 0, sizeof(from));
	if (getpeername(state->connection_in, (struct sockaddr *)&from,
	    &fromlen) == -1)
		return 0;
	tolen = sizeof(to);
	memset(&to, 0, sizeof(to));
	if (getpeername(state->connection_out, (struct sockaddr *)&to,
	    &tolen) == -1)
		return 0;
	if (fromlen != tolen || memcmp(&from, &to, fromlen) != 0)
		return 0;
	if (from.ss_family != AF_INET && from.ss_family != AF_INET6)
		return 0;
	return 1;
}

void
ssh_packet_get_bytes(struct ssh *ssh, u_int64_t *ibytes, u_int64_t *obytes)
{
	if (ibytes)
		*ibytes = ssh->state->p_read.bytes;
	if (obytes)
		*obytes = ssh->state->p_send.bytes;
}

int
ssh_packet_connection_af(struct ssh *ssh)
{
	return get_sock_af(ssh->state->connection_out);
}

/* Sets the connection into non-blocking mode. */

void
ssh_packet_set_nonblocking(struct ssh *ssh)
{
	/* Set the socket into non-blocking mode. */
	set_nonblock(ssh->state->connection_in);

	if (ssh->state->connection_out != ssh->state->connection_in)
		set_nonblock(ssh->state->connection_out);
}

/* Returns the socket used for reading. */

int
ssh_packet_get_connection_in(struct ssh *ssh)
{
	return ssh->state->connection_in;
}

/* Returns the descriptor used for writing. */

int
ssh_packet_get_connection_out(struct ssh *ssh)
{
	return ssh->state->connection_out;
}

/*
 * Returns the IP-address of the remote host as a string.  The returned
 * string must not be freed.
 */

const char *
ssh_remote_ipaddr(struct ssh *ssh)
{
	int sock;

	/* Check whether we have cached the ipaddr. */
	if (ssh->remote_ipaddr == NULL) {
		if (ssh_packet_connection_is_on_socket(ssh)) {
			sock = ssh->state->connection_in;
			ssh->remote_ipaddr = get_peer_ipaddr(sock);
			ssh->remote_port = get_peer_port(sock);
			ssh->local_ipaddr = get_local_ipaddr(sock);
			ssh->local_port = get_local_port(sock);
		} else {
			ssh->remote_ipaddr = xstrdup("UNKNOWN");
			ssh->remote_port = 65535;
			ssh->local_ipaddr = xstrdup("UNKNOWN");
			ssh->local_port = 65535;
		}
	}
	return ssh->remote_ipaddr;
}

/* Returns the port number of the remote host. */

int
ssh_remote_port(struct ssh *ssh)
{
	(void)ssh_remote_ipaddr(ssh); /* Will lookup and cache. */
	return ssh->remote_port;
}

/*
 * Returns the IP-address of the local host as a string.  The returned
 * string must not be freed.
 */

const char *
ssh_local_ipaddr(struct ssh *ssh)
{
	(void)ssh_remote_ipaddr(ssh); /* Will lookup and cache. */
	return ssh->local_ipaddr;
}

/* Returns the port number of the local host. */

int
ssh_local_port(struct ssh *ssh)
{
	(void)ssh_remote_ipaddr(ssh); /* Will lookup and cache. */
	return ssh->local_port;
}

/* Returns the routing domain of the input socket, or NULL if unavailable */
const char *
ssh_packet_rdomain_in(struct ssh *ssh)
{
	if (ssh->rdomain_in != NULL)
		return ssh->rdomain_in;
	if (!ssh_packet_connection_is_on_socket(ssh))
		return NULL;
	ssh->rdomain_in = get_rdomain(ssh->state->connection_in);
	return ssh->rdomain_in;
}

/* Closes the connection and clears and frees internal data structures. */

static void
ssh_packet_close_internal(struct ssh *ssh, int do_close)
{
	struct session_state *state = ssh->state;
	u_int mode;

	if (!state->initialized)
		return;
	state->initialized = 0;
	if (do_close) {
		if (state->connection_in == state->connection_out) {
			close(state->connection_out);
		} else {
			close(state->connection_in);
			close(state->connection_out);
		}
	}
	sshbuf_free(state->input);
	sshbuf_free(state->output);
	sshbuf_free(state->outgoing_packet);
	sshbuf_free(state->incoming_packet);
	for (mode = 0; mode < MODE_MAX; mode++) {
		kex_free_newkeys(state->newkeys[mode]);	/* current keys */
		state->newkeys[mode] = NULL;
		ssh_clear_newkeys(ssh, mode);		/* next keys */
	}
#ifdef WITH_ZLIB
	/* compression state is in shared mem, so we can only release it once */
	if (do_close && state->compression_buffer) {
		sshbuf_free(state->compression_buffer);
		if (state->compression_out_started) {
			z_streamp stream = &state->compression_out_stream;
			debug("compress outgoing: "
			    "raw data %llu, compressed %llu, factor %.2f",
				(unsigned long long)stream->total_in,
				(unsigned long long)stream->total_out,
				stream->total_in == 0 ? 0.0 :
				(double) stream->total_out / stream->total_in);
			if (state->compression_out_failures == 0)
				deflateEnd(stream);
		}
		if (state->compression_in_started) {
			z_streamp stream = &state->compression_in_stream;
			debug("compress incoming: "
			    "raw data %llu, compressed %llu, factor %.2f",
			    (unsigned long long)stream->total_out,
			    (unsigned long long)stream->total_in,
			    stream->total_out == 0 ? 0.0 :
			    (double) stream->total_in / stream->total_out);
			if (state->compression_in_failures == 0)
				inflateEnd(stream);
		}
	}
#endif	/* WITH_ZLIB */
	cipher_free(state->send_context);
	cipher_free(state->receive_context);
	state->send_context = state->receive_context = NULL;
	if (do_close) {
		free(ssh->local_ipaddr);
		ssh->local_ipaddr = NULL;
		free(ssh->remote_ipaddr);
		ssh->remote_ipaddr = NULL;
		free(ssh->state);
		ssh->state = NULL;
		kex_free(ssh->kex);
		ssh->kex = NULL;
	}
}

void
ssh_packet_close(struct ssh *ssh)
{
	ssh_packet_close_internal(ssh, 1);
}

void
ssh_packet_clear_keys(struct ssh *ssh)
{
	ssh_packet_close_internal(ssh, 0);
}

/* Sets remote side protocol flags. */

void
ssh_packet_set_protocol_flags(struct ssh *ssh, u_int protocol_flags)
{
	ssh->state->remote_protocol_flags = protocol_flags;
}

/* Returns the remote protocol flags set earlier by the above function. */

u_int
ssh_packet_get_protocol_flags(struct ssh *ssh)
{
	return ssh->state->remote_protocol_flags;
}

/*
 * Starts packet compression from the next packet on in both directions.
 * Level is compression level 1 (fastest) - 9 (slow, best) as in gzip.
 */

static int
ssh_packet_init_compression(struct ssh *ssh)
{
	if (!ssh->state->compression_buffer &&
	    ((ssh->state->compression_buffer = sshbuf_new()) == NULL))
		return SSH_ERR_ALLOC_FAIL;
	return 0;
}

#ifdef WITH_ZLIB
static int
start_compression_out(struct ssh *ssh, int level)
{
	if (level < 1 || level > 9)
		return SSH_ERR_INVALID_ARGUMENT;
	debug("Enabling compression at level %d.", level);
	if (ssh->state->compression_out_started == 1)
		deflateEnd(&ssh->state->compression_out_stream);
	switch (deflateInit(&ssh->state->compression_out_stream, level)) {
	case Z_OK:
		ssh->state->compression_out_started = 1;
		break;
	case Z_MEM_ERROR:
		return SSH_ERR_ALLOC_FAIL;
	default:
		return SSH_ERR_INTERNAL_ERROR;
	}
	return 0;
}

static int
start_compression_in(struct ssh *ssh)
{
	if (ssh->state->compression_in_started == 1)
		inflateEnd(&ssh->state->compression_in_stream);
	switch (inflateInit(&ssh->state->compression_in_stream)) {
	case Z_OK:
		ssh->state->compression_in_started = 1;
		break;
	case Z_MEM_ERROR:
		return SSH_ERR_ALLOC_FAIL;
	default:
		return SSH_ERR_INTERNAL_ERROR;
	}
	return 0;
}

/* XXX remove need for separate compression buffer */
static int
compress_buffer(struct ssh *ssh, struct sshbuf *in, struct sshbuf *out)
{
	u_char buf[4096];
	int r, status;

	if (ssh->state->compression_out_started != 1)
		return SSH_ERR_INTERNAL_ERROR;

	/* This case is not handled below. */
	if (sshbuf_len(in) == 0)
		return 0;

	/* Input is the contents of the input buffer. */
	if ((ssh->state->compression_out_stream.next_in =
	    sshbuf_mutable_ptr(in)) == NULL)
		return SSH_ERR_INTERNAL_ERROR;
	ssh->state->compression_out_stream.avail_in = sshbuf_len(in);

	/* Loop compressing until deflate() returns with avail_out != 0. */
	do {
		/* Set up fixed-size output buffer. */
		ssh->state->compression_out_stream.next_out = buf;
		ssh->state->compression_out_stream.avail_out = sizeof(buf);

		/* Compress as much data into the buffer as possible. */
		status = deflate(&ssh->state->compression_out_stream,
		    Z_PARTIAL_FLUSH);
		switch (status) {
		case Z_MEM_ERROR:
			return SSH_ERR_ALLOC_FAIL;
		case Z_OK:
			/* Append compressed data to output_buffer. */
			if ((r = sshbuf_put(out, buf, sizeof(buf) -
			    ssh->state->compression_out_stream.avail_out)) != 0)
				return r;
			break;
		case Z_STREAM_ERROR:
		default:
			ssh->state->compression_out_failures++;
			return SSH_ERR_INVALID_FORMAT;
		}
	} while (ssh->state->compression_out_stream.avail_out == 0);
	return 0;
}

static int
uncompress_buffer(struct ssh *ssh, struct sshbuf *in, struct sshbuf *out)
{
	u_char buf[4096];
	int r, status;

	if (ssh->state->compression_in_started != 1)
		return SSH_ERR_INTERNAL_ERROR;

	if ((ssh->state->compression_in_stream.next_in =
	    sshbuf_mutable_ptr(in)) == NULL)
		return SSH_ERR_INTERNAL_ERROR;
	ssh->state->compression_in_stream.avail_in = sshbuf_len(in);

	for (;;) {
		/* Set up fixed-size output buffer. */
		ssh->state->compression_in_stream.next_out = buf;
		ssh->state->compression_in_stream.avail_out = sizeof(buf);

		status = inflate(&ssh->state->compression_in_stream,
		    Z_SYNC_FLUSH);
		switch (status) {
		case Z_OK:
			if ((r = sshbuf_put(out, buf, sizeof(buf) -
			    ssh->state->compression_in_stream.avail_out)) != 0)
				return r;
			break;
		case Z_BUF_ERROR:
			/*
			 * Comments in zlib.h say that we should keep calling
			 * inflate() until we get an error.  This appears to
			 * be the error that we get.
			 */
			return 0;
		case Z_DATA_ERROR:
			return SSH_ERR_INVALID_FORMAT;
		case Z_MEM_ERROR:
			return SSH_ERR_ALLOC_FAIL;
		case Z_STREAM_ERROR:
		default:
			ssh->state->compression_in_failures++;
			return SSH_ERR_INTERNAL_ERROR;
		}
	}
	/* NOTREACHED */
}

#else	/* WITH_ZLIB */

static int
start_compression_out(struct ssh *ssh, int level)
{
	return SSH_ERR_INTERNAL_ERROR;
}

static int
start_compression_in(struct ssh *ssh)
{
	return SSH_ERR_INTERNAL_ERROR;
}

static int
compress_buffer(struct ssh *ssh, struct sshbuf *in, struct sshbuf *out)
{
	return SSH_ERR_INTERNAL_ERROR;
}

static int
uncompress_buffer(struct ssh *ssh, struct sshbuf *in, struct sshbuf *out)
{
	return SSH_ERR_INTERNAL_ERROR;
}
#endif	/* WITH_ZLIB */

void
ssh_clear_newkeys(struct ssh *ssh, int mode)
{
	if (ssh->kex && ssh->kex->newkeys[mode]) {
		kex_free_newkeys(ssh->kex->newkeys[mode]);
		ssh->kex->newkeys[mode] = NULL;
	}
}

int
ssh_set_newkeys(struct ssh *ssh, int mode)
{
	struct session_state *state = ssh->state;
	struct sshenc *enc;
	struct sshmac *mac;
	struct sshcomp *comp;
	struct sshcipher_ctx **ccp;
	struct packet_state *ps;
	u_int64_t *max_blocks;
	const char *wmsg;
	int r, crypt_type;
	const char *dir = mode == MODE_OUT ? "out" : "in";

	debug2_f("mode %d", mode);

	if (mode == MODE_OUT) {
		ccp = &state->send_context;
		crypt_type = CIPHER_ENCRYPT;
		ps = &state->p_send;
		max_blocks = &state->max_blocks_out;
	} else {
		ccp = &state->receive_context;
		crypt_type = CIPHER_DECRYPT;
		ps = &state->p_read;
		max_blocks = &state->max_blocks_in;
	}
	if (state->newkeys[mode] != NULL) {
		debug_f("rekeying %s, input %llu bytes %llu blocks, "
		    "output %llu bytes %llu blocks", dir,
		    (unsigned long long)state->p_read.bytes,
		    (unsigned long long)state->p_read.blocks,
		    (unsigned long long)state->p_send.bytes,
		    (unsigned long long)state->p_send.blocks);
		kex_free_newkeys(state->newkeys[mode]);
		state->newkeys[mode] = NULL;
	}
	/* note that both bytes and the seqnr are not reset */
	ps->packets = ps->blocks = 0;
	/* move newkeys from kex to state */
	if ((state->newkeys[mode] = ssh->kex->newkeys[mode]) == NULL)
		return SSH_ERR_INTERNAL_ERROR;
	ssh->kex->newkeys[mode] = NULL;
	enc  = &state->newkeys[mode]->enc;
	mac  = &state->newkeys[mode]->mac;
	comp = &state->newkeys[mode]->comp;
	if (cipher_authlen(enc->cipher) == 0) {
		if ((r = mac_init(mac)) != 0)
			return r;
	}
	mac->enabled = 1;
	DBG(debug_f("cipher_init: %s", dir));
	cipher_free(*ccp);
	*ccp = NULL;
	if ((r = cipher_init(ccp, enc->cipher, enc->key, enc->key_len,
			     enc->iv, enc->iv_len, crypt_type,
			     state->after_authentication)) != 0)
		return r;
	if (!state->cipher_warning_done &&
	    (wmsg = cipher_warning_message(*ccp)) != NULL) {
		error("Warning: %s", wmsg);
		state->cipher_warning_done = 1;
	}
	/* Deleting the keys does not gain extra security */
	/* explicit_bzero(enc->iv,  enc->block_size);
	   explicit_bzero(enc->key, enc->key_len);
	   explicit_bzero(mac->key, mac->key_len); */
	if ((comp->type == COMP_ZLIB ||
	    (comp->type == COMP_DELAYED &&
	    state->after_authentication)) && comp->enabled == 0) {
		if ((r = ssh_packet_init_compression(ssh)) < 0)
			return r;
		if (mode == MODE_OUT) {
			if ((r = start_compression_out(ssh, 6)) != 0)
				return r;
		} else {
			if ((r = start_compression_in(ssh)) != 0)
				return r;
		}
		comp->enabled = 1;
	}
	/*
	 * The 2^(blocksize*2) limit is too expensive for 3DES,
	 * so enforce a 1GB limit for small blocksizes.
	 * See RFC4344 section 3.2.
	 */

	/* we really don't need to rekey if we are using the none cipher
	 * but there isn't a good way to disable it entirely that I can find
	 * and using a blocksize larger that 16 doesn't work (dunno why)
	 * so this seems to be a good limit for now - CJR 10/16/2020*/
	if (ssh->none == 1) {
		*max_blocks = (u_int64_t)1 << (31*2);
	} else {
		if (enc->block_size >= 16)
			*max_blocks = (u_int64_t)1 << (enc->block_size*2);
		else
			*max_blocks = ((u_int64_t)1 << 30) / enc->block_size;
	}
	if (state->rekey_limit)
		*max_blocks = MINIMUM(*max_blocks,
		    state->rekey_limit / enc->block_size);
	debug("rekey %s after %llu blocks", dir,
	      (unsigned long long)*max_blocks);
	return 0;
}

/* this supports the forced rekeying required for the NONE cipher */
int rekey_requested = 0;
void
packet_request_rekeying(void)
{
	rekey_requested = 1;
}

/* used to determine if pre or post auth when rekeying for aes-ctr
 * and none cipher switch */
int
packet_authentication_state(const struct ssh *ssh)
{
	struct session_state *state = ssh->state;

	return state->after_authentication;
}

#define MAX_PACKETS	(1U<<31)
static int
ssh_packet_need_rekeying(struct ssh *ssh, u_int outbound_packet_len)
{
	struct session_state *state = ssh->state;
	u_int32_t out_blocks;

	/* XXX client can't cope with rekeying pre-auth */
	if (!state->after_authentication)
		return 0;

	/* Haven't keyed yet or KEX in progress. */
	if (ssh_packet_is_rekeying(ssh))
		return 0;

	/* Peer can't rekey */
	if (ssh->compat & SSH_BUG_NOREKEY)
		return 0;

	/*
	 * Permit one packet in or out per rekey - this allows us to
	 * make progress when rekey limits are very small.
	 */
	if (state->p_send.packets == 0 && state->p_read.packets == 0)
		return 0;

        /* used to force rekeying when called for by the none
         * cipher switch and aes-mt-ctr methods -cjr */
        if (rekey_requested == 1) {
		debug_f("Got the rekey request");
		rekey_requested = 0;
                return 1;
        }

	/* Time-based rekeying */
	if (state->rekey_interval != 0 &&
	    (int64_t)state->rekey_time + state->rekey_interval <= monotime())
		return 1;

	/*
	 * Always rekey when MAX_PACKETS sent in either direction
	 * As per RFC4344 section 3.1 we do this after 2^31 packets.
	 */
	if (state->p_send.packets > MAX_PACKETS ||
	    state->p_read.packets > MAX_PACKETS)
		return 1;

	/* Rekey after (cipher-specific) maximum blocks */
	out_blocks = ROUNDUP(outbound_packet_len,
	    state->newkeys[MODE_OUT]->enc.block_size);
	return (state->max_blocks_out &&
	    (state->p_send.blocks + out_blocks > state->max_blocks_out)) ||
	    (state->max_blocks_in &&
	    (state->p_read.blocks > state->max_blocks_in));
}

int
ssh_packet_check_rekey(struct ssh *ssh)
{
	if (!ssh_packet_need_rekeying(ssh, 0))
		return 0;
	debug3_f("rekex triggered");
	return kex_start_rekex(ssh);
}

/*
 * Delayed compression for SSH2 is enabled after authentication:
 * This happens on the server side after a SSH2_MSG_USERAUTH_SUCCESS is sent,
 * and on the client side after a SSH2_MSG_USERAUTH_SUCCESS is received.
 */
static int
ssh_packet_enable_delayed_compress(struct ssh *ssh)
{
	struct session_state *state = ssh->state;
	struct sshcomp *comp = NULL;
	int r, mode;

	/*
	 * Remember that we are past the authentication step, so rekeying
	 * with COMP_DELAYED will turn on compression immediately.
	 */
	state->after_authentication = 1;
	for (mode = 0; mode < MODE_MAX; mode++) {
		/* protocol error: USERAUTH_SUCCESS received before NEWKEYS */
		if (state->newkeys[mode] == NULL)
			continue;
		comp = &state->newkeys[mode]->comp;
		if (comp && !comp->enabled && comp->type == COMP_DELAYED) {
			if ((r = ssh_packet_init_compression(ssh)) != 0)
				return r;
			if (mode == MODE_OUT) {
				if ((r = start_compression_out(ssh, 6)) != 0)
					return r;
			} else {
				if ((r = start_compression_in(ssh)) != 0)
					return r;
			}
			comp->enabled = 1;
		}
	}
	return 0;
}

/* Used to mute debug logging for noisy packet types */
int
ssh_packet_log_type(u_char type)
{
	switch (type) {
	case SSH2_MSG_CHANNEL_DATA:
	case SSH2_MSG_CHANNEL_EXTENDED_DATA:
	case SSH2_MSG_CHANNEL_WINDOW_ADJUST:
		return 0;
	default:
		return 1;
	}
}

/*
 * Finalize packet in SSH2 format (compress, mac, encrypt, enqueue)
 */
int
ssh_packet_send2_wrapped(struct ssh *ssh)
{
	struct session_state *state = ssh->state;
	u_char type, *cp, macbuf[SSH_DIGEST_MAX_LENGTH];
	u_char tmp, padlen, pad = 0;
	u_int authlen = 0, aadlen = 0;
	u_int len;
	struct sshenc *enc   = NULL;
	struct sshmac *mac   = NULL;
	struct sshcomp *comp = NULL;
	int r, block_size;

	if (state->newkeys[MODE_OUT] != NULL) {
		enc  = &state->newkeys[MODE_OUT]->enc;
		mac  = &state->newkeys[MODE_OUT]->mac;
		comp = &state->newkeys[MODE_OUT]->comp;
		/* disable mac for authenticated encryption */
		if ((authlen = cipher_authlen(enc->cipher)) != 0)
			mac = NULL;
	}
	block_size = enc ? enc->block_size : 8;
	aadlen = (mac && mac->enabled && mac->etm) || authlen ? 4 : 0;

	type = (sshbuf_ptr(state->outgoing_packet))[5];
	if (ssh_packet_log_type(type))
		debug3("send packet: type %u", type);
#ifdef PACKET_DEBUG
	fprintf(stderr, "plain:     ");
	sshbuf_dump(state->outgoing_packet, stderr);
#endif

	if (comp && comp->enabled) {
		len = sshbuf_len(state->outgoing_packet);
		/* skip header, compress only payload */
		if ((r = sshbuf_consume(state->outgoing_packet, 5)) != 0)
			goto out;
		sshbuf_reset(state->compression_buffer);
		if ((r = compress_buffer(ssh, state->outgoing_packet,
		    state->compression_buffer)) != 0)
			goto out;
		sshbuf_reset(state->outgoing_packet);
		if ((r = sshbuf_put(state->outgoing_packet,
		    "\0\0\0\0\0", 5)) != 0 ||
		    (r = sshbuf_putb(state->outgoing_packet,
		    state->compression_buffer)) != 0)
			goto out;
		DBG(debug("compression: raw %d compressed %zd", len,
		    sshbuf_len(state->outgoing_packet)));
	}

	/* sizeof (packet_len + pad_len + payload) */
	len = sshbuf_len(state->outgoing_packet);

	/*
	 * calc size of padding, alloc space, get random data,
	 * minimum padding is 4 bytes
	 */
	len -= aadlen; /* packet length is not encrypted for EtM modes */
	padlen = block_size - (len % block_size);
	if (padlen < 4)
		padlen += block_size;
	if (state->extra_pad) {
		tmp = state->extra_pad;
		state->extra_pad =
		    ROUNDUP(state->extra_pad, block_size);
		/* check if roundup overflowed */
		if (state->extra_pad < tmp)
			return SSH_ERR_INVALID_ARGUMENT;
		tmp = (len + padlen) % state->extra_pad;
		/* Check whether pad calculation below will underflow */
		if (tmp > state->extra_pad)
			return SSH_ERR_INVALID_ARGUMENT;
		pad = state->extra_pad - tmp;
		DBG(debug3_f("adding %d (len %d padlen %d extra_pad %d)",
		    pad, len, padlen, state->extra_pad));
		tmp = padlen;
		padlen += pad;
		/* Check whether padlen calculation overflowed */
		if (padlen < tmp)
			return SSH_ERR_INVALID_ARGUMENT; /* overflow */
		state->extra_pad = 0;
	}
	if ((r = sshbuf_reserve(state->outgoing_packet, padlen, &cp)) != 0)
		goto out;
	if (enc && !cipher_ctx_is_plaintext(state->send_context)) {
		/* random padding */
		arc4random_buf(cp, padlen);
	} else {
		/* clear padding */
		explicit_bzero(cp, padlen);
	}
	/* sizeof (packet_len + pad_len + payload + padding) */
	len = sshbuf_len(state->outgoing_packet);
	cp = sshbuf_mutable_ptr(state->outgoing_packet);
	if (cp == NULL) {
		r = SSH_ERR_INTERNAL_ERROR;
		goto out;
	}
	/* packet_length includes payload, padding and padding length field */
	POKE_U32(cp, len - 4);
	cp[4] = padlen;
	DBG(debug("send: len %d (includes padlen %d, aadlen %d)",
	    len, padlen, aadlen));

	/* compute MAC over seqnr and packet(length fields, payload, padding) */
	if (mac && mac->enabled && !mac->etm) {
		if ((r = mac_compute(mac, state->p_send.seqnr,
		    sshbuf_ptr(state->outgoing_packet), len,
		    macbuf, sizeof(macbuf))) != 0)
			goto out;
		DBG(debug("done calc MAC out #%d", state->p_send.seqnr));
	}
	/* encrypt packet and append to output buffer. */
	if ((r = sshbuf_reserve(state->output,
	    sshbuf_len(state->outgoing_packet) + authlen, &cp)) != 0)
		goto out;
	if ((r = cipher_crypt(state->send_context, state->p_send.seqnr, cp,
	    sshbuf_ptr(state->outgoing_packet),
	    len - aadlen, aadlen, authlen)) != 0)
		goto out;
	/* append unencrypted MAC */
	if (mac && mac->enabled) {
		if (mac->etm) {
			/* EtM: compute mac over aadlen + cipher text */
			if ((r = mac_compute(mac, state->p_send.seqnr,
			    cp, len, macbuf, sizeof(macbuf))) != 0)
				goto out;
			DBG(debug("done calc MAC(EtM) out #%d",
			    state->p_send.seqnr));
		}
		if ((r = sshbuf_put(state->output, macbuf, mac->mac_len)) != 0)
			goto out;
	}
#ifdef PACKET_DEBUG
	fprintf(stderr, "encrypted: ");
	sshbuf_dump(state->output, stderr);
#endif
	/* increment sequence number for outgoing packets */
	if (++state->p_send.seqnr == 0)
		logit("outgoing seqnr wraps around");
	if (++state->p_send.packets == 0)
		if (!(ssh->compat & SSH_BUG_NOREKEY))
			return SSH_ERR_NEED_REKEY;
	state->p_send.blocks += len / block_size;
	state->p_send.bytes += len;
	sshbuf_reset(state->outgoing_packet);

	if (type == SSH2_MSG_NEWKEYS)
		r = ssh_set_newkeys(ssh, MODE_OUT);
	else if (type == SSH2_MSG_USERAUTH_SUCCESS && state->server_side)
		r = ssh_packet_enable_delayed_compress(ssh);
	else
		r = 0;
 out:
	return r;
}

/* returns non-zero if the specified packet type is usec by KEX */
static int
ssh_packet_type_is_kex(u_char type)
{
	return
	    type >= SSH2_MSG_TRANSPORT_MIN &&
	    type <= SSH2_MSG_TRANSPORT_MAX &&
	    type != SSH2_MSG_SERVICE_REQUEST &&
	    type != SSH2_MSG_SERVICE_ACCEPT &&
	    type != SSH2_MSG_EXT_INFO;
}

int
ssh_packet_send2(struct ssh *ssh)
{
	struct session_state *state = ssh->state;
	struct packet *p;
	u_char type;
	int r, need_rekey;

	if (sshbuf_len(state->outgoing_packet) < 6)
		return SSH_ERR_INTERNAL_ERROR;
	type = sshbuf_ptr(state->outgoing_packet)[5];
	need_rekey = !ssh_packet_type_is_kex(type) &&
	    ssh_packet_need_rekeying(ssh, sshbuf_len(state->outgoing_packet));

	/*
	 * During rekeying we can only send key exchange messages.
	 * Queue everything else.
	 */
	if ((need_rekey || state->rekeying) && !ssh_packet_type_is_kex(type)) {
		if (need_rekey)
			debug3_f("rekex triggered");
		debug("enqueue packet: %u", type);
		p = calloc(1, sizeof(*p));
		if (p == NULL)
			return SSH_ERR_ALLOC_FAIL;
		p->type = type;
		p->payload = state->outgoing_packet;
		TAILQ_INSERT_TAIL(&state->outgoing, p, next);
		state->outgoing_packet = sshbuf_new();
		if (state->outgoing_packet == NULL)
			return SSH_ERR_ALLOC_FAIL;
		if (need_rekey) {
			/*
			 * This packet triggered a rekey, so send the
			 * KEXINIT now.
			 * NB. reenters this function via kex_start_rekex().
			 */
			return kex_start_rekex(ssh);
		}
		return 0;
	}

	/* rekeying starts with sending KEXINIT */
	if (type == SSH2_MSG_KEXINIT)
		state->rekeying = 1;

	if ((r = ssh_packet_send2_wrapped(ssh)) != 0)
		return r;

	/* after a NEWKEYS message we can send the complete queue */
	if (type == SSH2_MSG_NEWKEYS) {
		state->rekeying = 0;
		state->rekey_time = monotime();
		while ((p = TAILQ_FIRST(&state->outgoing))) {
			type = p->type;
			/*
			 * If this packet triggers a rekex, then skip the
			 * remaining packets in the queue for now.
			 * NB. re-enters this function via kex_start_rekex.
			 */
			if (ssh_packet_need_rekeying(ssh,
			    sshbuf_len(p->payload))) {
				debug3_f("queued packet triggered rekex");
				return kex_start_rekex(ssh);
			}
			debug("dequeue packet: %u", type);
			sshbuf_free(state->outgoing_packet);
			state->outgoing_packet = p->payload;
			TAILQ_REMOVE(&state->outgoing, p, next);
			memset(p, 0, sizeof(*p));
			free(p);
			if ((r = ssh_packet_send2_wrapped(ssh)) != 0)
				return r;
		}
	}
	return 0;
}

/*
 * Waits until a packet has been received, and returns its type.  Note that
 * no other data is processed until this returns, so this function should not
 * be used during the interactive session.
 */

int
ssh_packet_read_seqnr(struct ssh *ssh, u_char *typep, u_int32_t *seqnr_p)
{
	struct session_state *state = ssh->state;
	int len, r, ms_remain = 0;
<<<<<<< HEAD
	char buf[SSH_IOBUFSZ];
=======
>>>>>>> cb30fbdb
	struct pollfd pfd;
	struct timeval start;
	struct timespec timespec, *timespecp = NULL;

	DBG(debug("packet_read()"));

	/*
	 * Since we are blocking, ensure that all written packets have
	 * been sent.
	 */
	if ((r = ssh_packet_write_wait(ssh)) != 0)
		goto out;

	/* Stay in the loop until we have received a complete packet. */
	for (;;) {
		/* Try to read a packet from the buffer. */
		r = ssh_packet_read_poll_seqnr(ssh, typep, seqnr_p);
		if (r != 0)
			break;
		/* If we got a packet, return it. */
		if (*typep != SSH_MSG_NONE)
			break;
		/*
		 * Otherwise, wait for some data to arrive, add it to the
		 * buffer, and try again.
		 */
		pfd.fd = state->connection_in;
		pfd.events = POLLIN;

		if (state->packet_timeout_ms > 0) {
			ms_remain = state->packet_timeout_ms;
			timespecp = &timespec;
		}
		/* Wait for some data to arrive. */
		for (;;) {
			if (state->packet_timeout_ms > 0) {
				ms_to_timespec(&timespec, ms_remain);
				monotime_tv(&start);
			}
			if ((r = ppoll(&pfd, 1, timespecp, NULL)) >= 0)
				break;
			if (errno != EAGAIN && errno != EINTR &&
			    errno != EWOULDBLOCK) {
				r = SSH_ERR_SYSTEM_ERROR;
				goto out;
			}
			if (state->packet_timeout_ms <= 0)
				continue;
			ms_subtract_diff(&start, &ms_remain);
			if (ms_remain <= 0) {
				r = 0;
				break;
			}
		}
		if (r == 0) {
			r = SSH_ERR_CONN_TIMEOUT;
			goto out;
		}
		/* Read data from the socket. */
		len = read(state->connection_in, buf, sizeof(buf));
		if (len == 0) {
			r = SSH_ERR_CONN_CLOSED;
			goto out;
		}
		if (len == -1) {
			r = SSH_ERR_SYSTEM_ERROR;
			goto out;
		}

		/* Append it to the buffer. */
		if ((r = ssh_packet_process_incoming(ssh, buf, len)) != 0)
			goto out;
	}
 out:
	return r;
}

int
ssh_packet_read(struct ssh *ssh)
{
	u_char type;
	int r;

	if ((r = ssh_packet_read_seqnr(ssh, &type, NULL)) != 0)
		fatal_fr(r, "read");
	return type;
}

/*
 * Waits until a packet has been received, verifies that its type matches
 * that given, and gives a fatal error and exits if there is a mismatch.
 */

int
ssh_packet_read_expect(struct ssh *ssh, u_int expected_type)
{
	int r;
	u_char type;

	if ((r = ssh_packet_read_seqnr(ssh, &type, NULL)) != 0)
		return r;
	if (type != expected_type) {
		if ((r = sshpkt_disconnect(ssh,
		    "Protocol error: expected packet type %d, got %d",
		    expected_type, type)) != 0)
			return r;
		return SSH_ERR_PROTOCOL_ERROR;
	}
	return 0;
}

static int
ssh_packet_read_poll2_mux(struct ssh *ssh, u_char *typep, u_int32_t *seqnr_p)
{
	struct session_state *state = ssh->state;
	const u_char *cp;
	size_t need;
	int r;

	if (ssh->kex)
		return SSH_ERR_INTERNAL_ERROR;
	*typep = SSH_MSG_NONE;
	cp = sshbuf_ptr(state->input);
	if (state->packlen == 0) {
		if (sshbuf_len(state->input) < 4 + 1)
			return 0; /* packet is incomplete */
		state->packlen = PEEK_U32(cp);
		if (state->packlen < 4 + 1 ||
		    state->packlen > PACKET_MAX_SIZE)
			return SSH_ERR_MESSAGE_INCOMPLETE;
	}
	need = state->packlen + 4;
	if (sshbuf_len(state->input) < need)
		return 0; /* packet is incomplete */
	sshbuf_reset(state->incoming_packet);
	if ((r = sshbuf_put(state->incoming_packet, cp + 4,
	    state->packlen)) != 0 ||
	    (r = sshbuf_consume(state->input, need)) != 0 ||
	    (r = sshbuf_get_u8(state->incoming_packet, NULL)) != 0 ||
	    (r = sshbuf_get_u8(state->incoming_packet, typep)) != 0)
		return r;
	if (ssh_packet_log_type(*typep))
		debug3_f("type %u", *typep);
	/* sshbuf_dump(state->incoming_packet, stderr); */
	/* reset for next packet */
	state->packlen = 0;
	return r;
}

int
ssh_packet_read_poll2(struct ssh *ssh, u_char *typep, u_int32_t *seqnr_p)
{
	struct session_state *state = ssh->state;
	u_int padlen, need;
	u_char *cp;
	u_int maclen, aadlen = 0, authlen = 0, block_size;
	struct sshenc *enc   = NULL;
	struct sshmac *mac   = NULL;
	struct sshcomp *comp = NULL;
	int r;

	if (state->mux)
		return ssh_packet_read_poll2_mux(ssh, typep, seqnr_p);

	*typep = SSH_MSG_NONE;

	if (state->packet_discard)
		return 0;

	if (state->newkeys[MODE_IN] != NULL) {
		enc  = &state->newkeys[MODE_IN]->enc;
		mac  = &state->newkeys[MODE_IN]->mac;
		comp = &state->newkeys[MODE_IN]->comp;
		/* disable mac for authenticated encryption */
		if ((authlen = cipher_authlen(enc->cipher)) != 0)
			mac = NULL;
	}
	maclen = mac && mac->enabled ? mac->mac_len : 0;
	block_size = enc ? enc->block_size : 8;
	aadlen = (mac && mac->enabled && mac->etm) || authlen ? 4 : 0;

	if (aadlen && state->packlen == 0) {
		if (cipher_get_length(state->receive_context,
		    &state->packlen, state->p_read.seqnr,
		    sshbuf_ptr(state->input), sshbuf_len(state->input)) != 0)
			return 0;
		if (state->packlen < 1 + 4 ||
		    state->packlen > PACKET_MAX_SIZE) {
#ifdef PACKET_DEBUG
			sshbuf_dump(state->input, stderr);
#endif
			logit("Bad packet length %u.", state->packlen);
			if ((r = sshpkt_disconnect(ssh, "Packet corrupt")) != 0)
				return r;
			return SSH_ERR_CONN_CORRUPT;
		}
		sshbuf_reset(state->incoming_packet);
	} else if (state->packlen == 0) {
		/*
		 * check if input size is less than the cipher block size,
		 * decrypt first block and extract length of incoming packet
		 */
		if (sshbuf_len(state->input) < block_size)
			return 0;
		sshbuf_reset(state->incoming_packet);
		if ((r = sshbuf_reserve(state->incoming_packet, block_size,
		    &cp)) != 0)
			goto out;
		if ((r = cipher_crypt(state->receive_context,
		    state->p_send.seqnr, cp, sshbuf_ptr(state->input),
		    block_size, 0, 0)) != 0)
			goto out;
		state->packlen = PEEK_U32(sshbuf_ptr(state->incoming_packet));
		if (state->packlen < 1 + 4 ||
		    state->packlen > PACKET_MAX_SIZE) {
#ifdef PACKET_DEBUG
			fprintf(stderr, "input: \n");
			sshbuf_dump(state->input, stderr);
			fprintf(stderr, "incoming_packet: \n");
			sshbuf_dump(state->incoming_packet, stderr);
#endif
			logit("Bad packet length %u.", state->packlen);
			return ssh_packet_start_discard(ssh, enc, mac, 0,
			    PACKET_MAX_SIZE);
		}
		if ((r = sshbuf_consume(state->input, block_size)) != 0)
			goto out;
	}
	DBG(debug("input: packet len %u", state->packlen+4));

	if (aadlen) {
		/* only the payload is encrypted */
		need = state->packlen;
	} else {
		/*
		 * the payload size and the payload are encrypted, but we
		 * have a partial packet of block_size bytes
		 */
		need = 4 + state->packlen - block_size;
	}
	DBG(debug("partial packet: block %d, need %d, maclen %d, authlen %d,"
	    " aadlen %d", block_size, need, maclen, authlen, aadlen));
	if (need % block_size != 0) {
		logit("padding error: need %d block %d mod %d",
		    need, block_size, need % block_size);
		return ssh_packet_start_discard(ssh, enc, mac, 0,
		    PACKET_MAX_SIZE - block_size);
	}
	/*
	 * check if the entire packet has been received and
	 * decrypt into incoming_packet:
	 * 'aadlen' bytes are unencrypted, but authenticated.
	 * 'need' bytes are encrypted, followed by either
	 * 'authlen' bytes of authentication tag or
	 * 'maclen' bytes of message authentication code.
	 */
	if (sshbuf_len(state->input) < aadlen + need + authlen + maclen)
		return 0; /* packet is incomplete */
#ifdef PACKET_DEBUG
	fprintf(stderr, "read_poll enc/full: ");
	sshbuf_dump(state->input, stderr);
#endif
	/* EtM: check mac over encrypted input */
	if (mac && mac->enabled && mac->etm) {
		if ((r = mac_check(mac, state->p_read.seqnr,
		    sshbuf_ptr(state->input), aadlen + need,
		    sshbuf_ptr(state->input) + aadlen + need + authlen,
		    maclen)) != 0) {
			if (r == SSH_ERR_MAC_INVALID)
				logit("Corrupted MAC on input.");
			goto out;
		}
	}
	if ((r = sshbuf_reserve(state->incoming_packet, aadlen + need,
	    &cp)) != 0)
		goto out;
	if ((r = cipher_crypt(state->receive_context, state->p_read.seqnr, cp,
	    sshbuf_ptr(state->input), need, aadlen, authlen)) != 0)
		goto out;
	if ((r = sshbuf_consume(state->input, aadlen + need + authlen)) != 0)
		goto out;
	if (mac && mac->enabled) {
		/* Not EtM: check MAC over cleartext */
		if (!mac->etm && (r = mac_check(mac, state->p_read.seqnr,
		    sshbuf_ptr(state->incoming_packet),
		    sshbuf_len(state->incoming_packet),
		    sshbuf_ptr(state->input), maclen)) != 0) {
			if (r != SSH_ERR_MAC_INVALID)
				goto out;
			logit("Corrupted MAC on input.");
			if (need + block_size > PACKET_MAX_SIZE)
				return SSH_ERR_INTERNAL_ERROR;
			return ssh_packet_start_discard(ssh, enc, mac,
			    sshbuf_len(state->incoming_packet),
			    PACKET_MAX_SIZE - need - block_size);
		}
		/* Remove MAC from input buffer */
		DBG(debug("MAC #%d ok", state->p_read.seqnr));
		if ((r = sshbuf_consume(state->input, mac->mac_len)) != 0)
			goto out;
	}
	if (seqnr_p != NULL)
		*seqnr_p = state->p_read.seqnr;
	if (++state->p_read.seqnr == 0)
		logit("incoming seqnr wraps around");
	if (++state->p_read.packets == 0)
		if (!(ssh->compat & SSH_BUG_NOREKEY))
			return SSH_ERR_NEED_REKEY;
	state->p_read.blocks += (state->packlen + 4) / block_size;
	state->p_read.bytes += state->packlen + 4;

	/* get padlen */
	padlen = sshbuf_ptr(state->incoming_packet)[4];
	DBG(debug("input: padlen %d", padlen));
	if (padlen < 4)	{
		if ((r = sshpkt_disconnect(ssh,
		    "Corrupted padlen %d on input.", padlen)) != 0 ||
		    (r = ssh_packet_write_wait(ssh)) != 0)
			return r;
		return SSH_ERR_CONN_CORRUPT;
	}

	/* skip packet size + padlen, discard padding */
	if ((r = sshbuf_consume(state->incoming_packet, 4 + 1)) != 0 ||
	    ((r = sshbuf_consume_end(state->incoming_packet, padlen)) != 0))
		goto out;

	DBG(debug("input: len before de-compress %zd",
	    sshbuf_len(state->incoming_packet)));
	if (comp && comp->enabled) {
		sshbuf_reset(state->compression_buffer);
		if ((r = uncompress_buffer(ssh, state->incoming_packet,
		    state->compression_buffer)) != 0)
			goto out;
		sshbuf_reset(state->incoming_packet);
		if ((r = sshbuf_putb(state->incoming_packet,
		    state->compression_buffer)) != 0)
			goto out;
		DBG(debug("input: len after de-compress %zd",
		    sshbuf_len(state->incoming_packet)));
	}
	/*
	 * get packet type, implies consume.
	 * return length of payload (without type field)
	 */
	if ((r = sshbuf_get_u8(state->incoming_packet, typep)) != 0)
		goto out;
	if (ssh_packet_log_type(*typep))
		debug3("receive packet: type %u", *typep);
	if (*typep < SSH2_MSG_MIN || *typep >= SSH2_MSG_LOCAL_MIN) {
		if ((r = sshpkt_disconnect(ssh,
		    "Invalid ssh2 packet type: %d", *typep)) != 0 ||
		    (r = ssh_packet_write_wait(ssh)) != 0)
			return r;
		return SSH_ERR_PROTOCOL_ERROR;
	}
	if (state->hook_in != NULL &&
	    (r = state->hook_in(ssh, state->incoming_packet, typep,
	    state->hook_in_ctx)) != 0)
		return r;
	if (*typep == SSH2_MSG_USERAUTH_SUCCESS && !state->server_side)
		r = ssh_packet_enable_delayed_compress(ssh);
	else
		r = 0;
#ifdef PACKET_DEBUG
	fprintf(stderr, "read/plain[%d]:\r\n", *typep);
	sshbuf_dump(state->incoming_packet, stderr);
#endif
	/* reset for next packet */
	state->packlen = 0;

	if ((r = ssh_packet_check_rekey(ssh)) != 0)
		return r;
 out:
	return r;
}

int
ssh_packet_read_poll_seqnr(struct ssh *ssh, u_char *typep, u_int32_t *seqnr_p)
{
	struct session_state *state = ssh->state;
	u_int reason, seqnr;
	int r;
	u_char *msg;

	for (;;) {
		msg = NULL;
		r = ssh_packet_read_poll2(ssh, typep, seqnr_p);
		if (r != 0)
			return r;
		if (*typep) {
			state->keep_alive_timeouts = 0;
			DBG(debug("received packet type %d", *typep));
		}
		switch (*typep) {
		case SSH2_MSG_IGNORE:
			debug3("Received SSH2_MSG_IGNORE");
			break;
		case SSH2_MSG_DEBUG:
			if ((r = sshpkt_get_u8(ssh, NULL)) != 0 ||
			    (r = sshpkt_get_string(ssh, &msg, NULL)) != 0 ||
			    (r = sshpkt_get_string(ssh, NULL, NULL)) != 0) {
				free(msg);
				return r;
			}
			debug("Remote: %.900s", msg);
			free(msg);
			break;
		case SSH2_MSG_DISCONNECT:
			if ((r = sshpkt_get_u32(ssh, &reason)) != 0 ||
			    (r = sshpkt_get_string(ssh, &msg, NULL)) != 0)
				return r;
			/* Ignore normal client exit notifications */
			do_log2(ssh->state->server_side &&
			    reason == SSH2_DISCONNECT_BY_APPLICATION ?
			    SYSLOG_LEVEL_INFO : SYSLOG_LEVEL_ERROR,
			    "Received disconnect from %s port %d:"
			    "%u: %.400s", ssh_remote_ipaddr(ssh),
			    ssh_remote_port(ssh), reason, msg);
			free(msg);
			return SSH_ERR_DISCONNECTED;
		case SSH2_MSG_UNIMPLEMENTED:
			if ((r = sshpkt_get_u32(ssh, &seqnr)) != 0)
				return r;
			debug("Received SSH2_MSG_UNIMPLEMENTED for %u",
			    seqnr);
			break;
		default:
			return 0;
		}
	}
}

/*
 * Buffers the supplied input data. This is intended to be used together
 * with packet_read_poll().
 */
int
ssh_packet_process_incoming(struct ssh *ssh, const char *buf, u_int len)
{
	struct session_state *state = ssh->state;
	int r;

	if (state->packet_discard) {
		state->keep_alive_timeouts = 0; /* ?? */
		if (len >= state->packet_discard) {
			if ((r = ssh_packet_stop_discard(ssh)) != 0)
				return r;
		}
		state->packet_discard -= len;
		return 0;
	}
	if ((r = sshbuf_put(state->input, buf, len)) != 0)
		return r;

	return 0;
}

/* Reads and buffers data from the specified fd */
int
ssh_packet_process_read(struct ssh *ssh, int fd)
{
	struct session_state *state = ssh->state;
	int r;
	size_t rlen;

	if ((r = sshbuf_read(fd, state->input, PACKET_MAX_SIZE, &rlen)) != 0)
		return r;

	if (state->packet_discard) {
		if ((r = sshbuf_consume_end(state->input, rlen)) != 0)
			return r;
		state->keep_alive_timeouts = 0; /* ?? */
		if (rlen >= state->packet_discard) {
			if ((r = ssh_packet_stop_discard(ssh)) != 0)
				return r;
		}
		state->packet_discard -= rlen;
		return 0;
	}
	return 0;
}

int
ssh_packet_remaining(struct ssh *ssh)
{
	return sshbuf_len(ssh->state->incoming_packet);
}

/*
 * Sends a diagnostic message from the server to the client.  This message
 * can be sent at any time (but not while constructing another message). The
 * message is printed immediately, but only if the client is being executed
 * in verbose mode.  These messages are primarily intended to ease debugging
 * authentication problems.   The length of the formatted message must not
 * exceed 1024 bytes.  This will automatically call ssh_packet_write_wait.
 */
void
ssh_packet_send_debug(struct ssh *ssh, const char *fmt,...)
{
	char buf[1024];
	va_list args;
	int r;

	if ((ssh->compat & SSH_BUG_DEBUG))
		return;

	va_start(args, fmt);
	vsnprintf(buf, sizeof(buf), fmt, args);
	va_end(args);

	debug3("sending debug message: %s", buf);

	if ((r = sshpkt_start(ssh, SSH2_MSG_DEBUG)) != 0 ||
	    (r = sshpkt_put_u8(ssh, 0)) != 0 || /* always display */
	    (r = sshpkt_put_cstring(ssh, buf)) != 0 ||
	    (r = sshpkt_put_cstring(ssh, "")) != 0 ||
	    (r = sshpkt_send(ssh)) != 0 ||
	    (r = ssh_packet_write_wait(ssh)) != 0)
		fatal_fr(r, "send DEBUG");
}

void
sshpkt_fmt_connection_id(struct ssh *ssh, char *s, size_t l)
{
	snprintf(s, l, "%.200s%s%s port %d",
	    ssh->log_preamble ? ssh->log_preamble : "",
	    ssh->log_preamble ? " " : "",
	    ssh_remote_ipaddr(ssh), ssh_remote_port(ssh));
}

/*
 * Pretty-print connection-terminating errors and exit.
 */
static void
sshpkt_vfatal(struct ssh *ssh, int r, const char *fmt, va_list ap)
{
	char *tag = NULL, remote_id[512];
	int oerrno = errno;

	sshpkt_fmt_connection_id(ssh, remote_id, sizeof(remote_id));

	switch (r) {
	case SSH_ERR_CONN_CLOSED:
		ssh_packet_clear_keys(ssh);
		sshpkt_final_log_entry(ssh);
		logdie("Connection closed by %s", remote_id);
	case SSH_ERR_CONN_TIMEOUT:
		ssh_packet_clear_keys(ssh);
		sshpkt_final_log_entry(ssh);
		logdie("Connection %s %s timed out",
		    ssh->state->server_side ? "from" : "to", remote_id);
	case SSH_ERR_DISCONNECTED:
		ssh_packet_clear_keys(ssh);
		sshpkt_final_log_entry(ssh);
		logdie("Disconnected from %s", remote_id);
	case SSH_ERR_SYSTEM_ERROR:
		if (errno == ECONNRESET) {
			ssh_packet_clear_keys(ssh);
			sshpkt_final_log_entry(ssh);
			logdie("Connection reset by %s", remote_id);
		}
		/* FALLTHROUGH */
	case SSH_ERR_NO_CIPHER_ALG_MATCH:
	case SSH_ERR_NO_MAC_ALG_MATCH:
	case SSH_ERR_NO_COMPRESS_ALG_MATCH:
	case SSH_ERR_NO_KEX_ALG_MATCH:
	case SSH_ERR_NO_HOSTKEY_ALG_MATCH:
		if (ssh && ssh->kex && ssh->kex->failed_choice) {
			ssh_packet_clear_keys(ssh);
			errno = oerrno;
			logdie("Unable to negotiate with %s: %s. "
			    "Their offer: %s", remote_id, ssh_err(r),
			    ssh->kex->failed_choice);
		}
		/* FALLTHROUGH */
	default:
		if (vasprintf(&tag, fmt, ap) == -1) {
			ssh_packet_clear_keys(ssh);
			logdie_f("could not allocate failure message");
		}
		ssh_packet_clear_keys(ssh);
		errno = oerrno;
		logdie_r(r, "%s%sConnection %s %s",
		    tag != NULL ? tag : "", tag != NULL ? ": " : "",
		    ssh->state->server_side ? "from" : "to", remote_id);
	}
}

void
sshpkt_fatal(struct ssh *ssh, int r, const char *fmt, ...)
{
	va_list ap;

	va_start(ap, fmt);
	sshpkt_vfatal(ssh, r, fmt, ap);
	/* NOTREACHED */
	va_end(ap);
	logdie_f("should have exited");
}

/* this prints out the final log entry */
void
sshpkt_final_log_entry (struct ssh *ssh) {
	double total_time;

	if (ssh->start_time < 1)
		/* this will produce a NaN in the output. -cjr */
		total_time = 0;
	else
		total_time = monotime_double() - ssh->start_time;

	logit("SSH: Server;LType: Throughput;Remote: %s-%d;IN: %lu;OUT: %lu;Duration: %.1f;tPut_in: %.1f;tPut_out: %.1f",
	      ssh_remote_ipaddr(ssh), ssh_remote_port(ssh),
	      ssh->stdin_bytes, ssh->fdout_bytes, total_time,
	      ssh->stdin_bytes / total_time,
	      ssh->fdout_bytes / total_time);
}

/*
 * Logs the error plus constructs and sends a disconnect packet, closes the
 * connection, and exits.  This function never returns. The error message
 * should not contain a newline.  The length of the formatted message must
 * not exceed 1024 bytes.
 */
void
ssh_packet_disconnect(struct ssh *ssh, const char *fmt,...)
{
	char buf[1024], remote_id[512];
	va_list args;
	static int disconnecting = 0;
	int r;

	if (disconnecting)	/* Guard against recursive invocations. */
		fatal("packet_disconnect called recursively.");
	disconnecting = 1;

	/*
	 * Format the message.  Note that the caller must make sure the
	 * message is of limited size.
	 */
	sshpkt_fmt_connection_id(ssh, remote_id, sizeof(remote_id));
	va_start(args, fmt);
	vsnprintf(buf, sizeof(buf), fmt, args);
	va_end(args);

	/* Display the error locally */
	logit("Disconnecting %s: %.100s", remote_id, buf);

	/*
	 * Send the disconnect message to the other side, and wait
	 * for it to get sent.
	 */
	if ((r = sshpkt_disconnect(ssh, "%s", buf)) != 0)
		sshpkt_fatal(ssh, r, "%s", __func__);

	if ((r = ssh_packet_write_wait(ssh)) != 0)
		sshpkt_fatal(ssh, r, "%s", __func__);

	/* Close the connection. */
	ssh_packet_close(ssh);
	cleanup_exit(255);
}

/*
 * Checks if there is any buffered output, and tries to write some of
 * the output.
 */
int
ssh_packet_write_poll(struct ssh *ssh)
{
	struct session_state *state = ssh->state;
	int len = sshbuf_len(state->output);
	int r;

	if (len > 0) {
		len = write(state->connection_out,
		    sshbuf_ptr(state->output), len);
		if (len == -1) {
			if (errno == EINTR || errno == EAGAIN ||
			    errno == EWOULDBLOCK)
				return 0;
			return SSH_ERR_SYSTEM_ERROR;
		}
		if (len == 0)
			return SSH_ERR_CONN_CLOSED;
		if ((r = sshbuf_consume(state->output, len)) != 0)
			return r;
	}
	return 0;
}

/*
 * Calls packet_write_poll repeatedly until all pending output data has been
 * written.
 */
int
ssh_packet_write_wait(struct ssh *ssh)
{
	int ret, r, ms_remain = 0;
	struct timeval start;
	struct timespec timespec, *timespecp = NULL;
	struct session_state *state = ssh->state;
	struct pollfd pfd;

	if ((r = ssh_packet_write_poll(ssh)) != 0)
		return r;
	while (ssh_packet_have_data_to_write(ssh)) {
		pfd.fd = state->connection_out;
		pfd.events = POLLOUT;

		if (state->packet_timeout_ms > 0) {
			ms_remain = state->packet_timeout_ms;
			timespecp = &timespec;
		}
		for (;;) {
			if (state->packet_timeout_ms > 0) {
				ms_to_timespec(&timespec, ms_remain);
				monotime_tv(&start);
			}
			if ((ret = ppoll(&pfd, 1, timespecp, NULL)) >= 0)
				break;
			if (errno != EAGAIN && errno != EINTR &&
			    errno != EWOULDBLOCK)
				break;
			if (state->packet_timeout_ms <= 0)
				continue;
			ms_subtract_diff(&start, &ms_remain);
			if (ms_remain <= 0) {
				ret = 0;
				break;
			}
		}
		if (ret == 0)
			return SSH_ERR_CONN_TIMEOUT;
		if ((r = ssh_packet_write_poll(ssh)) != 0)
			return r;
	}
	return 0;
}

/* Returns true if there is buffered data to write to the connection. */

int
ssh_packet_have_data_to_write(struct ssh *ssh)
{
	return sshbuf_len(ssh->state->output) != 0;
}

/* Returns true if there is not too much data to write to the connection. */

int
ssh_packet_not_very_much_data_to_write(struct ssh *ssh)
{
	if (ssh->state->interactive_mode)
		return sshbuf_len(ssh->state->output) < 16384;
	else
		return sshbuf_len(ssh->state->output) < 128 * 1024;
}

void
ssh_packet_set_tos(struct ssh *ssh, int tos)
{
	if (!ssh_packet_connection_is_on_socket(ssh) || tos == INT_MAX)
		return;
	set_sock_tos(ssh->state->connection_in, tos);
}

/* Informs that the current session is interactive.  Sets IP flags for that. */

void
ssh_packet_set_interactive(struct ssh *ssh, int interactive, int qos_interactive, int qos_bulk)
{
	struct session_state *state = ssh->state;

	if (state->set_interactive_called)
		return;
	state->set_interactive_called = 1;

	/* Record that we are in interactive mode. */
	state->interactive_mode = interactive;

	/* Only set socket options if using a socket.  */
	if (!ssh_packet_connection_is_on_socket(ssh))
		return;
	set_nodelay(state->connection_in);
	ssh_packet_set_tos(ssh, interactive ? qos_interactive : qos_bulk);
}

/* Returns true if the current connection is interactive. */

int
ssh_packet_is_interactive(struct ssh *ssh)
{
	return ssh->state->interactive_mode;
}

int
ssh_packet_set_maxsize(struct ssh *ssh, u_int s)
{
	struct session_state *state = ssh->state;

	if (state->set_maxsize_called) {
		logit_f("called twice: old %d new %d",
		    state->max_packet_size, s);
		return -1;
	}
	if (s < 4 * 1024 || s > 1024 * 1024) {
		logit_f("bad size %d", s);
		return -1;
	}
	state->set_maxsize_called = 1;
	debug_f("setting to %d", s);
	state->max_packet_size = s;
	return s;
}

int
ssh_packet_inc_alive_timeouts(struct ssh *ssh)
{
	return ++ssh->state->keep_alive_timeouts;
}

void
ssh_packet_set_alive_timeouts(struct ssh *ssh, int ka)
{
	ssh->state->keep_alive_timeouts = ka;
}

u_int
ssh_packet_get_maxsize(struct ssh *ssh)
{
	return ssh->state->max_packet_size;
}

void
ssh_packet_set_rekey_limits(struct ssh *ssh, u_int64_t bytes, u_int32_t seconds)
{
	debug3("rekey after %llu bytes, %u seconds", (unsigned long long)bytes,
	    (unsigned int)seconds);
	ssh->state->rekey_limit = bytes;
	ssh->state->rekey_interval = seconds;
}

time_t
ssh_packet_get_rekey_timeout(struct ssh *ssh)
{
	time_t seconds;

	seconds = ssh->state->rekey_time + ssh->state->rekey_interval -
	    monotime();
	return (seconds <= 0 ? 1 : seconds);
}

void
ssh_packet_set_server(struct ssh *ssh)
{
	ssh->state->server_side = 1;
	ssh->kex->server = 1; /* XXX unify? */
}

void
ssh_packet_set_authenticated(struct ssh *ssh)
{
	ssh->state->after_authentication = 1;
}

void *
ssh_packet_get_input(struct ssh *ssh)
{
	return (void *)ssh->state->input;
}

void *
ssh_packet_get_output(struct ssh *ssh)
{
	return (void *)ssh->state->output;
}

/* Reset after_authentication and reset compression in post-auth privsep */
static int
ssh_packet_set_postauth(struct ssh *ssh)
{
	int r;

	debug_f("called");
	/* This was set in net child, but is not visible in user child */
	ssh->state->after_authentication = 1;
	ssh->state->rekeying = 0;
	if ((r = ssh_packet_enable_delayed_compress(ssh)) != 0)
		return r;
	return 0;
}

/* Packet state (de-)serialization for privsep */

/* turn kex into a blob for packet state serialization */
static int
kex_to_blob(struct sshbuf *m, struct kex *kex)
{
	int r;

	if ((r = sshbuf_put_u32(m, kex->we_need)) != 0 ||
	    (r = sshbuf_put_cstring(m, kex->hostkey_alg)) != 0 ||
	    (r = sshbuf_put_u32(m, kex->hostkey_type)) != 0 ||
	    (r = sshbuf_put_u32(m, kex->hostkey_nid)) != 0 ||
	    (r = sshbuf_put_u32(m, kex->kex_type)) != 0 ||
	    (r = sshbuf_put_stringb(m, kex->my)) != 0 ||
	    (r = sshbuf_put_stringb(m, kex->peer)) != 0 ||
	    (r = sshbuf_put_stringb(m, kex->client_version)) != 0 ||
	    (r = sshbuf_put_stringb(m, kex->server_version)) != 0 ||
	    (r = sshbuf_put_stringb(m, kex->session_id)) != 0 ||
	    (r = sshbuf_put_u32(m, kex->flags)) != 0)
		return r;
	return 0;
}

/* turn key exchange results into a blob for packet state serialization */
static int
newkeys_to_blob(struct sshbuf *m, struct ssh *ssh, int mode)
{
	struct sshbuf *b;
	struct sshcipher_ctx *cc;
	struct sshcomp *comp;
	struct sshenc *enc;
	struct sshmac *mac;
	struct newkeys *newkey;
	int r;

	if ((newkey = ssh->state->newkeys[mode]) == NULL)
		return SSH_ERR_INTERNAL_ERROR;
	enc = &newkey->enc;
	mac = &newkey->mac;
	comp = &newkey->comp;
	cc = (mode == MODE_OUT) ? ssh->state->send_context :
	    ssh->state->receive_context;
	if ((r = cipher_get_keyiv(cc, enc->iv, enc->iv_len)) != 0)
		return r;
	if ((b = sshbuf_new()) == NULL)
		return SSH_ERR_ALLOC_FAIL;
	if ((r = sshbuf_put_cstring(b, enc->name)) != 0 ||
	    (r = sshbuf_put_u32(b, enc->enabled)) != 0 ||
	    (r = sshbuf_put_u32(b, enc->block_size)) != 0 ||
	    (r = sshbuf_put_string(b, enc->key, enc->key_len)) != 0 ||
	    (r = sshbuf_put_string(b, enc->iv, enc->iv_len)) != 0)
		goto out;
	if (cipher_authlen(enc->cipher) == 0) {
		if ((r = sshbuf_put_cstring(b, mac->name)) != 0 ||
		    (r = sshbuf_put_u32(b, mac->enabled)) != 0 ||
		    (r = sshbuf_put_string(b, mac->key, mac->key_len)) != 0)
			goto out;
	}
	if ((r = sshbuf_put_u32(b, comp->type)) != 0 ||
	    (r = sshbuf_put_cstring(b, comp->name)) != 0)
		goto out;
	r = sshbuf_put_stringb(m, b);
 out:
	sshbuf_free(b);
	return r;
}

/* serialize packet state into a blob */
int
ssh_packet_get_state(struct ssh *ssh, struct sshbuf *m)
{
	struct session_state *state = ssh->state;
	int r;

	if ((r = kex_to_blob(m, ssh->kex)) != 0 ||
	    (r = newkeys_to_blob(m, ssh, MODE_OUT)) != 0 ||
	    (r = newkeys_to_blob(m, ssh, MODE_IN)) != 0 ||
	    (r = sshbuf_put_u64(m, state->rekey_limit)) != 0 ||
	    (r = sshbuf_put_u32(m, state->rekey_interval)) != 0 ||
	    (r = sshbuf_put_u32(m, state->p_send.seqnr)) != 0 ||
	    (r = sshbuf_put_u64(m, state->p_send.blocks)) != 0 ||
	    (r = sshbuf_put_u32(m, state->p_send.packets)) != 0 ||
	    (r = sshbuf_put_u64(m, state->p_send.bytes)) != 0 ||
	    (r = sshbuf_put_u32(m, state->p_read.seqnr)) != 0 ||
	    (r = sshbuf_put_u64(m, state->p_read.blocks)) != 0 ||
	    (r = sshbuf_put_u32(m, state->p_read.packets)) != 0 ||
	    (r = sshbuf_put_u64(m, state->p_read.bytes)) != 0 ||
	    (r = sshbuf_put_stringb(m, state->input)) != 0 ||
	    (r = sshbuf_put_stringb(m, state->output)) != 0)
		return r;

	return 0;
}

/* restore key exchange results from blob for packet state de-serialization */
static int
newkeys_from_blob(struct sshbuf *m, struct ssh *ssh, int mode)
{
	struct sshbuf *b = NULL;
	struct sshcomp *comp;
	struct sshenc *enc;
	struct sshmac *mac;
	struct newkeys *newkey = NULL;
	size_t keylen, ivlen, maclen;
	int r;

	if ((newkey = calloc(1, sizeof(*newkey))) == NULL) {
		r = SSH_ERR_ALLOC_FAIL;
		goto out;
	}
	if ((r = sshbuf_froms(m, &b)) != 0)
		goto out;
#ifdef DEBUG_PK
	sshbuf_dump(b, stderr);
#endif
	enc = &newkey->enc;
	mac = &newkey->mac;
	comp = &newkey->comp;

	if ((r = sshbuf_get_cstring(b, &enc->name, NULL)) != 0 ||
	    (r = sshbuf_get_u32(b, (u_int *)&enc->enabled)) != 0 ||
	    (r = sshbuf_get_u32(b, &enc->block_size)) != 0 ||
	    (r = sshbuf_get_string(b, &enc->key, &keylen)) != 0 ||
	    (r = sshbuf_get_string(b, &enc->iv, &ivlen)) != 0)
		goto out;
	if ((enc->cipher = cipher_by_name(enc->name)) == NULL) {
		r = SSH_ERR_INVALID_FORMAT;
		goto out;
	}
	if (cipher_authlen(enc->cipher) == 0) {
		if ((r = sshbuf_get_cstring(b, &mac->name, NULL)) != 0)
			goto out;
		if ((r = mac_setup(mac, mac->name)) != 0)
			goto out;
		if ((r = sshbuf_get_u32(b, (u_int *)&mac->enabled)) != 0 ||
		    (r = sshbuf_get_string(b, &mac->key, &maclen)) != 0)
			goto out;
		if (maclen > mac->key_len) {
			r = SSH_ERR_INVALID_FORMAT;
			goto out;
		}
		mac->key_len = maclen;
	}
	if ((r = sshbuf_get_u32(b, &comp->type)) != 0 ||
	    (r = sshbuf_get_cstring(b, &comp->name, NULL)) != 0)
		goto out;
	if (sshbuf_len(b) != 0) {
		r = SSH_ERR_INVALID_FORMAT;
		goto out;
	}
	enc->key_len = keylen;
	enc->iv_len = ivlen;
	ssh->kex->newkeys[mode] = newkey;
	newkey = NULL;
	r = 0;
 out:
	free(newkey);
	sshbuf_free(b);
	return r;
}

/* restore kex from blob for packet state de-serialization */
static int
kex_from_blob(struct sshbuf *m, struct kex **kexp)
{
	struct kex *kex;
	int r;

	if ((kex = kex_new()) == NULL)
		return SSH_ERR_ALLOC_FAIL;
	if ((r = sshbuf_get_u32(m, &kex->we_need)) != 0 ||
	    (r = sshbuf_get_cstring(m, &kex->hostkey_alg, NULL)) != 0 ||
	    (r = sshbuf_get_u32(m, (u_int *)&kex->hostkey_type)) != 0 ||
	    (r = sshbuf_get_u32(m, (u_int *)&kex->hostkey_nid)) != 0 ||
	    (r = sshbuf_get_u32(m, &kex->kex_type)) != 0 ||
	    (r = sshbuf_get_stringb(m, kex->my)) != 0 ||
	    (r = sshbuf_get_stringb(m, kex->peer)) != 0 ||
	    (r = sshbuf_get_stringb(m, kex->client_version)) != 0 ||
	    (r = sshbuf_get_stringb(m, kex->server_version)) != 0 ||
	    (r = sshbuf_get_stringb(m, kex->session_id)) != 0 ||
	    (r = sshbuf_get_u32(m, &kex->flags)) != 0)
		goto out;
	kex->server = 1;
	kex->done = 1;
	r = 0;
 out:
	if (r != 0 || kexp == NULL) {
		kex_free(kex);
		if (kexp != NULL)
			*kexp = NULL;
	} else {
		kex_free(*kexp);
		*kexp = kex;
	}
	return r;
}

/*
 * Restore packet state from content of blob 'm' (de-serialization).
 * Note that 'm' will be partially consumed on parsing or any other errors.
 */
int
ssh_packet_set_state(struct ssh *ssh, struct sshbuf *m)
{
	struct session_state *state = ssh->state;
	const u_char *input, *output;
	size_t ilen, olen;
	int r;

	if ((r = kex_from_blob(m, &ssh->kex)) != 0 ||
	    (r = newkeys_from_blob(m, ssh, MODE_OUT)) != 0 ||
	    (r = newkeys_from_blob(m, ssh, MODE_IN)) != 0 ||
	    (r = sshbuf_get_u64(m, &state->rekey_limit)) != 0 ||
	    (r = sshbuf_get_u32(m, &state->rekey_interval)) != 0 ||
	    (r = sshbuf_get_u32(m, &state->p_send.seqnr)) != 0 ||
	    (r = sshbuf_get_u64(m, &state->p_send.blocks)) != 0 ||
	    (r = sshbuf_get_u32(m, &state->p_send.packets)) != 0 ||
	    (r = sshbuf_get_u64(m, &state->p_send.bytes)) != 0 ||
	    (r = sshbuf_get_u32(m, &state->p_read.seqnr)) != 0 ||
	    (r = sshbuf_get_u64(m, &state->p_read.blocks)) != 0 ||
	    (r = sshbuf_get_u32(m, &state->p_read.packets)) != 0 ||
	    (r = sshbuf_get_u64(m, &state->p_read.bytes)) != 0)
		return r;
	/*
	 * We set the time here so that in post-auth privsep child we
	 * count from the completion of the authentication.
	 */
	state->rekey_time = monotime();
	/* XXX ssh_set_newkeys overrides p_read.packets? XXX */
	if ((r = ssh_set_newkeys(ssh, MODE_IN)) != 0 ||
	    (r = ssh_set_newkeys(ssh, MODE_OUT)) != 0)
		return r;

	if ((r = ssh_packet_set_postauth(ssh)) != 0)
		return r;

	sshbuf_reset(state->input);
	sshbuf_reset(state->output);
	if ((r = sshbuf_get_string_direct(m, &input, &ilen)) != 0 ||
	    (r = sshbuf_get_string_direct(m, &output, &olen)) != 0 ||
	    (r = sshbuf_put(state->input, input, ilen)) != 0 ||
	    (r = sshbuf_put(state->output, output, olen)) != 0)
		return r;

	if (sshbuf_len(m))
		return SSH_ERR_INVALID_FORMAT;
	debug3_f("done");
	return 0;
}

/* NEW API */

/* put data to the outgoing packet */

int
sshpkt_put(struct ssh *ssh, const void *v, size_t len)
{
	return sshbuf_put(ssh->state->outgoing_packet, v, len);
}

int
sshpkt_putb(struct ssh *ssh, const struct sshbuf *b)
{
	return sshbuf_putb(ssh->state->outgoing_packet, b);
}

int
sshpkt_put_u8(struct ssh *ssh, u_char val)
{
	return sshbuf_put_u8(ssh->state->outgoing_packet, val);
}

int
sshpkt_put_u32(struct ssh *ssh, u_int32_t val)
{
	return sshbuf_put_u32(ssh->state->outgoing_packet, val);
}

int
sshpkt_put_u64(struct ssh *ssh, u_int64_t val)
{
	return sshbuf_put_u64(ssh->state->outgoing_packet, val);
}

int
sshpkt_put_string(struct ssh *ssh, const void *v, size_t len)
{
	return sshbuf_put_string(ssh->state->outgoing_packet, v, len);
}

int
sshpkt_put_cstring(struct ssh *ssh, const void *v)
{
	return sshbuf_put_cstring(ssh->state->outgoing_packet, v);
}

int
sshpkt_put_stringb(struct ssh *ssh, const struct sshbuf *v)
{
	return sshbuf_put_stringb(ssh->state->outgoing_packet, v);
}

int
sshpkt_getb_froms(struct ssh *ssh, struct sshbuf **valp)
{
	return sshbuf_froms(ssh->state->incoming_packet, valp);
}

#ifdef WITH_OPENSSL
#ifdef OPENSSL_HAS_ECC
int
sshpkt_put_ec(struct ssh *ssh, const EC_POINT *v, const EC_GROUP *g)
{
	return sshbuf_put_ec(ssh->state->outgoing_packet, v, g);
}
#endif /* OPENSSL_HAS_ECC */


int
sshpkt_put_bignum2(struct ssh *ssh, const BIGNUM *v)
{
	return sshbuf_put_bignum2(ssh->state->outgoing_packet, v);
}
#endif /* WITH_OPENSSL */

/* fetch data from the incoming packet */

int
sshpkt_get(struct ssh *ssh, void *valp, size_t len)
{
	return sshbuf_get(ssh->state->incoming_packet, valp, len);
}

int
sshpkt_get_u8(struct ssh *ssh, u_char *valp)
{
	return sshbuf_get_u8(ssh->state->incoming_packet, valp);
}

int
sshpkt_get_u32(struct ssh *ssh, u_int32_t *valp)
{
	return sshbuf_get_u32(ssh->state->incoming_packet, valp);
}

int
sshpkt_get_u64(struct ssh *ssh, u_int64_t *valp)
{
	return sshbuf_get_u64(ssh->state->incoming_packet, valp);
}

int
sshpkt_get_string(struct ssh *ssh, u_char **valp, size_t *lenp)
{
	return sshbuf_get_string(ssh->state->incoming_packet, valp, lenp);
}

int
sshpkt_get_string_direct(struct ssh *ssh, const u_char **valp, size_t *lenp)
{
	return sshbuf_get_string_direct(ssh->state->incoming_packet, valp, lenp);
}

int
sshpkt_peek_string_direct(struct ssh *ssh, const u_char **valp, size_t *lenp)
{
	return sshbuf_peek_string_direct(ssh->state->incoming_packet, valp, lenp);
}

int
sshpkt_get_cstring(struct ssh *ssh, char **valp, size_t *lenp)
{
	return sshbuf_get_cstring(ssh->state->incoming_packet, valp, lenp);
}

#ifdef WITH_OPENSSL
#ifdef OPENSSL_HAS_ECC
int
sshpkt_get_ec(struct ssh *ssh, EC_POINT *v, const EC_GROUP *g)
{
	return sshbuf_get_ec(ssh->state->incoming_packet, v, g);
}
#endif /* OPENSSL_HAS_ECC */

int
sshpkt_get_bignum2(struct ssh *ssh, BIGNUM **valp)
{
	return sshbuf_get_bignum2(ssh->state->incoming_packet, valp);
}
#endif /* WITH_OPENSSL */

int
sshpkt_get_end(struct ssh *ssh)
{
	if (sshbuf_len(ssh->state->incoming_packet) > 0)
		return SSH_ERR_UNEXPECTED_TRAILING_DATA;
	return 0;
}

const u_char *
sshpkt_ptr(struct ssh *ssh, size_t *lenp)
{
	if (lenp != NULL)
		*lenp = sshbuf_len(ssh->state->incoming_packet);
	return sshbuf_ptr(ssh->state->incoming_packet);
}

/* start a new packet */

int
sshpkt_start(struct ssh *ssh, u_char type)
{
	u_char buf[6]; /* u32 packet length, u8 pad len, u8 type */

	DBG(debug("packet_start[%d]", type));
	memset(buf, 0, sizeof(buf));
	buf[sizeof(buf) - 1] = type;
	sshbuf_reset(ssh->state->outgoing_packet);
	return sshbuf_put(ssh->state->outgoing_packet, buf, sizeof(buf));
}

static int
ssh_packet_send_mux(struct ssh *ssh)
{
	struct session_state *state = ssh->state;
	u_char type, *cp;
	size_t len;
	int r;

	if (ssh->kex)
		return SSH_ERR_INTERNAL_ERROR;
	len = sshbuf_len(state->outgoing_packet);
	if (len < 6)
		return SSH_ERR_INTERNAL_ERROR;
	cp = sshbuf_mutable_ptr(state->outgoing_packet);
	type = cp[5];
	if (ssh_packet_log_type(type))
		debug3_f("type %u", type);
	/* drop everything, but the connection protocol */
	if (type >= SSH2_MSG_CONNECTION_MIN &&
	    type <= SSH2_MSG_CONNECTION_MAX) {
		POKE_U32(cp, len - 4);
		if ((r = sshbuf_putb(state->output,
		    state->outgoing_packet)) != 0)
			return r;
		/* sshbuf_dump(state->output, stderr); */
	}
	sshbuf_reset(state->outgoing_packet);
	return 0;
}

/*
 * 9.2.  Ignored Data Message
 *
 *   byte      SSH_MSG_IGNORE
 *   string    data
 *
 * All implementations MUST understand (and ignore) this message at any
 * time (after receiving the protocol version). No implementation is
 * required to send them. This message can be used as an additional
 * protection measure against advanced traffic analysis techniques.
 */
int
sshpkt_msg_ignore(struct ssh *ssh, u_int nbytes)
{
	u_int32_t rnd = 0;
	int r;
	u_int i;

	if ((r = sshpkt_start(ssh, SSH2_MSG_IGNORE)) != 0 ||
	    (r = sshpkt_put_u32(ssh, nbytes)) != 0)
		return r;
	for (i = 0; i < nbytes; i++) {
		if (i % 4 == 0)
			rnd = arc4random();
		if ((r = sshpkt_put_u8(ssh, (u_char)rnd & 0xff)) != 0)
			return r;
		rnd >>= 8;
	}
	return 0;
}

/* send it */

int
sshpkt_send(struct ssh *ssh)
{
	if (ssh->state && ssh->state->mux)
		return ssh_packet_send_mux(ssh);
	return ssh_packet_send2(ssh);
}

int
sshpkt_disconnect(struct ssh *ssh, const char *fmt,...)
{
	char buf[1024];
	va_list args;
	int r;

	va_start(args, fmt);
	vsnprintf(buf, sizeof(buf), fmt, args);
	va_end(args);

	if ((r = sshpkt_start(ssh, SSH2_MSG_DISCONNECT)) != 0 ||
	    (r = sshpkt_put_u32(ssh, SSH2_DISCONNECT_PROTOCOL_ERROR)) != 0 ||
	    (r = sshpkt_put_cstring(ssh, buf)) != 0 ||
	    (r = sshpkt_put_cstring(ssh, "")) != 0 ||
	    (r = sshpkt_send(ssh)) != 0)
		return r;
	return 0;
}

/* roundup current message to pad bytes */
int
sshpkt_add_padding(struct ssh *ssh, u_char pad)
{
	ssh->state->extra_pad = pad;
	return 0;
}

/* need this for the moment for the aes-ctr cipher */
void *
ssh_packet_get_send_context(struct ssh *ssh)
{
        return ssh->state->send_context;
}<|MERGE_RESOLUTION|>--- conflicted
+++ resolved
@@ -1364,11 +1364,8 @@
 {
 	struct session_state *state = ssh->state;
 	int len, r, ms_remain = 0;
-<<<<<<< HEAD
+	struct pollfd pfd;
 	char buf[SSH_IOBUFSZ];
-=======
->>>>>>> cb30fbdb
-	struct pollfd pfd;
 	struct timeval start;
 	struct timespec timespec, *timespecp = NULL;
 
