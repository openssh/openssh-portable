/* $OpenBSD: channels.c,v 1.357 2017/02/01 02:59:09 dtucker Exp $ */
/*
 * Author: Tatu Ylonen <ylo@cs.hut.fi>
 * Copyright (c) 1995 Tatu Ylonen <ylo@cs.hut.fi>, Espoo, Finland
 *                    All rights reserved
 * This file contains functions for generic socket connection forwarding.
 * There is also code for initiating connection forwarding for X11 connections,
 * arbitrary tcp/ip connections, and the authentication agent connection.
 *
 * As far as I am concerned, the code I have written for this software
 * can be used freely for any purpose.  Any derived versions of this
 * software must be clearly marked as such, and if the derived work is
 * incompatible with the protocol description in the RFC file, it must be
 * called by a name other than "ssh" or "Secure Shell".
 *
 * SSH2 support added by Markus Friedl.
 * Copyright (c) 1999, 2000, 2001, 2002 Markus Friedl.  All rights reserved.
 * Copyright (c) 1999 Dug Song.  All rights reserved.
 * Copyright (c) 1999 Theo de Raadt.  All rights reserved.
 *
 * Redistribution and use in source and binary forms, with or without
 * modification, are permitted provided that the following conditions
 * are met:
 * 1. Redistributions of source code must retain the above copyright
 *    notice, this list of conditions and the following disclaimer.
 * 2. Redistributions in binary form must reproduce the above copyright
 *    notice, this list of conditions and the following disclaimer in the
 *    documentation and/or other materials provided with the distribution.
 *
 * THIS SOFTWARE IS PROVIDED BY THE AUTHOR ``AS IS'' AND ANY EXPRESS OR
 * IMPLIED WARRANTIES, INCLUDING, BUT NOT LIMITED TO, THE IMPLIED WARRANTIES
 * OF MERCHANTABILITY AND FITNESS FOR A PARTICULAR PURPOSE ARE DISCLAIMED.
 * IN NO EVENT SHALL THE AUTHOR BE LIABLE FOR ANY DIRECT, INDIRECT,
 * INCIDENTAL, SPECIAL, EXEMPLARY, OR CONSEQUENTIAL DAMAGES (INCLUDING, BUT
 * NOT LIMITED TO, PROCUREMENT OF SUBSTITUTE GOODS OR SERVICES; LOSS OF USE,
 * DATA, OR PROFITS; OR BUSINESS INTERRUPTION) HOWEVER CAUSED AND ON ANY
 * THEORY OF LIABILITY, WHETHER IN CONTRACT, STRICT LIABILITY, OR TORT
 * (INCLUDING NEGLIGENCE OR OTHERWISE) ARISING IN ANY WAY OUT OF THE USE OF
 * THIS SOFTWARE, EVEN IF ADVISED OF THE POSSIBILITY OF SUCH DAMAGE.
 */

#include "includes.h"

#include <sys/types.h>
#include <sys/stat.h>
#include <sys/ioctl.h>
#include <sys/un.h>
#include <sys/socket.h>
#ifdef HAVE_SYS_TIME_H
# include <sys/time.h>
#endif

#include <netinet/in.h>
#include <arpa/inet.h>

#include <errno.h>
#include <fcntl.h>
#include <netdb.h>
#ifdef HAVE_STDINT_H
#include <stdint.h>
#endif
#include <stdio.h>
#include <stdlib.h>
#include <string.h>
#include <termios.h>
#include <unistd.h>
#include <stdarg.h>

#include "openbsd-compat/sys-queue.h"
#include "xmalloc.h"
#include "ssh.h"
#include "ssh1.h"
#include "ssh2.h"
#include "ssherr.h"
#include "packet.h"
#include "log.h"
#include "misc.h"
#include "buffer.h"
#include "channels.h"
#include "compat.h"
#include "canohost.h"
#include "key.h"
#include "authfd.h"
#include "pathnames.h"

/* -- channel core */

/*
 * Pointer to an array containing all allocated channels.  The array is
 * dynamically extended as needed.
 */
static Channel **channels = NULL;

/*
 * Size of the channel array.  All slots of the array must always be
 * initialized (at least the type field); unused slots set to NULL
 */
static u_int channels_alloc = 0;

/*
 * Maximum file descriptor value used in any of the channels.  This is
 * updated in channel_new.
 */
static int channel_max_fd = 0;


/* -- tcp forwarding */

/*
 * Data structure for storing which hosts are permitted for forward requests.
 * The local sides of any remote forwards are stored in this array to prevent
 * a corrupt remote server from accessing arbitrary TCP/IP ports on our local
 * network (which might be behind a firewall).
 */
/* XXX: streamlocal wants a path instead of host:port */
/*      Overload host_to_connect; we could just make this match Forward */
/*	XXX - can we use listen_host instead of listen_path? */
typedef struct {
	char *host_to_connect;		/* Connect to 'host'. */
	int port_to_connect;		/* Connect to 'port'. */
	char *listen_host;		/* Remote side should listen address. */
	char *listen_path;		/* Remote side should listen path. */
	int listen_port;		/* Remote side should listen port. */
	Channel *downstream;		/* Downstream mux*/
} ForwardPermission;

/* List of all permitted host/port pairs to connect by the user. */
static ForwardPermission *permitted_opens = NULL;

/* List of all permitted host/port pairs to connect by the admin. */
static ForwardPermission *permitted_adm_opens = NULL;

/* Number of permitted host/port pairs in the array permitted by the user. */
static int num_permitted_opens = 0;

/* Number of permitted host/port pair in the array permitted by the admin. */
static int num_adm_permitted_opens = 0;

/* special-case port number meaning allow any port */
#define FWD_PERMIT_ANY_PORT	0

/* special-case wildcard meaning allow any host */
#define FWD_PERMIT_ANY_HOST	"*"

/*
 * If this is true, all opens are permitted.  This is the case on the server
 * on which we have to trust the client anyway, and the user could do
 * anything after logging in anyway.
 */
static int all_opens_permitted = 0;


/* -- X11 forwarding */

/* Maximum number of fake X11 displays to try. */
#define MAX_DISPLAYS  1000

/* Saved X11 local (client) display. */
static char *x11_saved_display = NULL;

/* Saved X11 authentication protocol name. */
static char *x11_saved_proto = NULL;

/* Saved X11 authentication data.  This is the real data. */
static char *x11_saved_data = NULL;
static u_int x11_saved_data_len = 0;

/* Deadline after which all X11 connections are refused */
static u_int x11_refuse_time;

/*
 * Fake X11 authentication data.  This is what the server will be sending us;
 * we should replace any occurrences of this by the real data.
 */
static u_char *x11_fake_data = NULL;
static u_int x11_fake_data_len;


/* -- agent forwarding */

#define	NUM_SOCKS	10

/* AF_UNSPEC or AF_INET or AF_INET6 */
static int IPv4or6 = AF_UNSPEC;

/* helper */
static void port_open_helper(Channel *c, char *rtype);
static const char *channel_rfwd_bind_host(const char *listen_host);

/* non-blocking connect helpers */
static int connect_next(struct channel_connect *);
static void channel_connect_ctx_free(struct channel_connect *);

/* -- channel core */

Channel *
channel_by_id(int id)
{
	Channel *c;

	if (id < 0 || (u_int)id >= channels_alloc) {
		logit("channel_by_id: %d: bad id", id);
		return NULL;
	}
	c = channels[id];
	if (c == NULL) {
		logit("channel_by_id: %d: bad id: channel free", id);
		return NULL;
	}
	return c;
}

Channel *
channel_by_remote_id(int remote_id)
{
	Channel *c;
	u_int i;

	for (i = 0; i < channels_alloc; i++) {
		c = channels[i];
		if (c != NULL && c->remote_id == remote_id)
			return c;
	}
	return NULL;
}

/*
 * Returns the channel if it is allowed to receive protocol messages.
 * Private channels, like listening sockets, may not receive messages.
 */
Channel *
channel_lookup(int id)
{
	Channel *c;

	if ((c = channel_by_id(id)) == NULL)
		return (NULL);

	switch (c->type) {
	case SSH_CHANNEL_X11_OPEN:
	case SSH_CHANNEL_LARVAL:
	case SSH_CHANNEL_CONNECTING:
	case SSH_CHANNEL_DYNAMIC:
	case SSH_CHANNEL_OPENING:
	case SSH_CHANNEL_OPEN:
	case SSH_CHANNEL_INPUT_DRAINING:
	case SSH_CHANNEL_OUTPUT_DRAINING:
	case SSH_CHANNEL_ABANDONED:
	case SSH_CHANNEL_MUX_PROXY:
		return (c);
	}
	logit("Non-public channel %d, type %d.", id, c->type);
	return (NULL);
}

/*
 * Register filedescriptors for a channel, used when allocating a channel or
 * when the channel consumer/producer is ready, e.g. shell exec'd
 */
static void
channel_register_fds(Channel *c, int rfd, int wfd, int efd,
    int extusage, int nonblock, int is_tty)
{
	/* Update the maximum file descriptor value. */
	channel_max_fd = MAXIMUM(channel_max_fd, rfd);
	channel_max_fd = MAXIMUM(channel_max_fd, wfd);
	channel_max_fd = MAXIMUM(channel_max_fd, efd);

	if (rfd != -1)
		fcntl(rfd, F_SETFD, FD_CLOEXEC);
	if (wfd != -1 && wfd != rfd)
		fcntl(wfd, F_SETFD, FD_CLOEXEC);
	if (efd != -1 && efd != rfd && efd != wfd)
		fcntl(efd, F_SETFD, FD_CLOEXEC);

	c->rfd = rfd;
	c->wfd = wfd;
	c->sock = (rfd == wfd) ? rfd : -1;
	c->efd = efd;
	c->extended_usage = extusage;

	if ((c->isatty = is_tty) != 0)
		debug2("channel %d: rfd %d isatty", c->self, c->rfd);
#ifdef _AIX
	/* XXX: Later AIX versions can't push as much data to tty */
	c->wfd_isatty = is_tty || isatty(c->wfd);
#endif

	/* enable nonblocking mode */
	if (nonblock) {
		if (rfd != -1)
			set_nonblock(rfd);
		if (wfd != -1)
			set_nonblock(wfd);
		if (efd != -1)
			set_nonblock(efd);
	}
}

/*
 * Allocate a new channel object and set its type and socket. This will cause
 * remote_name to be freed.
 */
Channel *
channel_new(char *ctype, int type, int rfd, int wfd, int efd,
    u_int window, u_int maxpack, int extusage, char *remote_name, int nonblock)
{
	int found;
	u_int i;
	Channel *c;

	/* Do initial allocation if this is the first call. */
	if (channels_alloc == 0) {
		channels_alloc = 10;
		channels = xcalloc(channels_alloc, sizeof(Channel *));
		for (i = 0; i < channels_alloc; i++)
			channels[i] = NULL;
	}
	/* Try to find a free slot where to put the new channel. */
	for (found = -1, i = 0; i < channels_alloc; i++)
		if (channels[i] == NULL) {
			/* Found a free slot. */
			found = (int)i;
			break;
		}
	if (found < 0) {
		/* There are no free slots.  Take last+1 slot and expand the array.  */
		found = channels_alloc;
		if (channels_alloc > 10000)
			fatal("channel_new: internal error: channels_alloc %d "
			    "too big.", channels_alloc);
		channels = xreallocarray(channels, channels_alloc + 10,
		    sizeof(Channel *));
		channels_alloc += 10;
		debug2("channel: expanding %d", channels_alloc);
		for (i = found; i < channels_alloc; i++)
			channels[i] = NULL;
	}
	/* Initialize and return new channel. */
	c = channels[found] = xcalloc(1, sizeof(Channel));
	buffer_init(&c->input);
	buffer_init(&c->output);
	buffer_init(&c->extended);
	c->path = NULL;
	c->listening_addr = NULL;
	c->listening_port = 0;
	c->ostate = CHAN_OUTPUT_OPEN;
	c->istate = CHAN_INPUT_OPEN;
	c->flags = 0;
	channel_register_fds(c, rfd, wfd, efd, extusage, nonblock, 0);
	c->notbefore = 0;
	c->self = found;
	c->type = type;
	c->ctype = ctype;
	c->local_window = window;
	c->local_window_max = window;
	c->local_consumed = 0;
	c->local_maxpacket = maxpack;
	c->remote_id = -1;
	c->remote_name = xstrdup(remote_name);
	c->remote_window = 0;
	c->remote_maxpacket = 0;
	c->force_drain = 0;
	c->single_connection = 0;
	c->detach_user = NULL;
	c->detach_close = 0;
	c->open_confirm = NULL;
	c->open_confirm_ctx = NULL;
	c->input_filter = NULL;
	c->output_filter = NULL;
	c->filter_ctx = NULL;
	c->filter_cleanup = NULL;
	c->ctl_chan = -1;
	c->mux_rcb = NULL;
	c->mux_ctx = NULL;
	c->mux_pause = 0;
	c->delayed = 1;		/* prevent call to channel_post handler */
	TAILQ_INIT(&c->status_confirms);
	debug("channel %d: new [%s]", found, remote_name);
	return c;
}

static int
channel_find_maxfd(void)
{
	u_int i;
	int max = 0;
	Channel *c;

	for (i = 0; i < channels_alloc; i++) {
		c = channels[i];
		if (c != NULL) {
			max = MAXIMUM(max, c->rfd);
			max = MAXIMUM(max, c->wfd);
			max = MAXIMUM(max, c->efd);
		}
	}
	return max;
}

int
channel_close_fd(int *fdp)
{
	int ret = 0, fd = *fdp;

	if (fd != -1) {
		ret = close(fd);
		*fdp = -1;
		if (fd == channel_max_fd)
			channel_max_fd = channel_find_maxfd();
	}
	return ret;
}

/* Close all channel fd/socket. */
static void
channel_close_fds(Channel *c)
{
	channel_close_fd(&c->sock);
	channel_close_fd(&c->rfd);
	channel_close_fd(&c->wfd);
	channel_close_fd(&c->efd);
}

/* Free the channel and close its fd/socket. */
void
channel_free(Channel *c)
{
	char *s;
	u_int i, n;
	Channel *other;
	struct channel_confirm *cc;

	for (n = 0, i = 0; i < channels_alloc; i++) {
		if ((other = channels[i]) != NULL) {
			n++;

			/* detach from mux client and prepare for closing */
			if (c->type == SSH_CHANNEL_MUX_CLIENT &&
			    other->type == SSH_CHANNEL_MUX_PROXY &&
			    other->mux_ctx == c) {
				other->mux_ctx = NULL;
				other->type = SSH_CHANNEL_OPEN;
				other->istate = CHAN_INPUT_CLOSED;
				other->ostate = CHAN_OUTPUT_CLOSED;
			}
		}
	}
	debug("channel %d: free: %s, nchannels %u", c->self,
	    c->remote_name ? c->remote_name : "???", n);

	/* XXX more MUX cleanup: remove remote forwardings */
	if (c->type == SSH_CHANNEL_MUX_CLIENT) {
		for (i = 0; i < (u_int)num_permitted_opens; i++) {
			if (permitted_opens[i].downstream != c)
				continue;
			/* cancel on the server, since mux client is gone */
			debug("channel %d: cleanup remote forward for %s:%u",
			    c->self,
			    permitted_opens[i].listen_host,
			    permitted_opens[i].listen_port);
			packet_start(SSH2_MSG_GLOBAL_REQUEST);
			packet_put_cstring("cancel-tcpip-forward");
			packet_put_char(0);
			packet_put_cstring(channel_rfwd_bind_host(
			    permitted_opens[i].listen_host));
			packet_put_int(permitted_opens[i].listen_port);
			packet_send();
			/* unregister */
			permitted_opens[i].listen_port = 0;
			permitted_opens[i].port_to_connect = 0;
			free(permitted_opens[i].host_to_connect);
			permitted_opens[i].host_to_connect = NULL;
			free(permitted_opens[i].listen_host);
			permitted_opens[i].listen_host = NULL;
			permitted_opens[i].listen_path = NULL;
			permitted_opens[i].downstream = NULL;
		}
	}

	s = channel_open_message();
	debug3("channel %d: status: %s", c->self, s);
	free(s);

	if (c->sock != -1)
		shutdown(c->sock, SHUT_RDWR);
	channel_close_fds(c);
	buffer_free(&c->input);
	buffer_free(&c->output);
	buffer_free(&c->extended);
	free(c->remote_name);
	c->remote_name = NULL;
	free(c->path);
	c->path = NULL;
	free(c->listening_addr);
	c->listening_addr = NULL;
	while ((cc = TAILQ_FIRST(&c->status_confirms)) != NULL) {
		if (cc->abandon_cb != NULL)
			cc->abandon_cb(c, cc->ctx);
		TAILQ_REMOVE(&c->status_confirms, cc, entry);
		explicit_bzero(cc, sizeof(*cc));
		free(cc);
	}
	if (c->filter_cleanup != NULL && c->filter_ctx != NULL)
		c->filter_cleanup(c->self, c->filter_ctx);
	channels[c->self] = NULL;
	free(c);
}

void
channel_free_all(void)
{
	u_int i;

	for (i = 0; i < channels_alloc; i++)
		if (channels[i] != NULL)
			channel_free(channels[i]);
}

/*
 * Closes the sockets/fds of all channels.  This is used to close extra file
 * descriptors after a fork.
 */
void
channel_close_all(void)
{
	u_int i;

	for (i = 0; i < channels_alloc; i++)
		if (channels[i] != NULL)
			channel_close_fds(channels[i]);
}

/*
 * Stop listening to channels.
 */
void
channel_stop_listening(void)
{
	u_int i;
	Channel *c;

	for (i = 0; i < channels_alloc; i++) {
		c = channels[i];
		if (c != NULL) {
			switch (c->type) {
			case SSH_CHANNEL_AUTH_SOCKET:
			case SSH_CHANNEL_PORT_LISTENER:
			case SSH_CHANNEL_RPORT_LISTENER:
			case SSH_CHANNEL_X11_LISTENER:
			case SSH_CHANNEL_UNIX_LISTENER:
			case SSH_CHANNEL_RUNIX_LISTENER:
				channel_close_fd(&c->sock);
				channel_free(c);
				break;
			}
		}
	}
}

/*
 * Returns true if no channel has too much buffered data, and false if one or
 * more channel is overfull.
 */
int
channel_not_very_much_buffered_data(void)
{
	u_int i;
	Channel *c;

	for (i = 0; i < channels_alloc; i++) {
		c = channels[i];
		if (c != NULL && c->type == SSH_CHANNEL_OPEN) {
#if 0
			if (!compat20 &&
			    buffer_len(&c->input) > packet_get_maxsize()) {
				debug2("channel %d: big input buffer %d",
				    c->self, buffer_len(&c->input));
				return 0;
			}
#endif
			if (buffer_len(&c->output) > packet_get_maxsize()) {
				debug2("channel %d: big output buffer %u > %u",
				    c->self, buffer_len(&c->output),
				    packet_get_maxsize());
				return 0;
			}
		}
	}
	return 1;
}

/* Returns true if any channel is still open. */
int
channel_still_open(void)
{
	u_int i;
	Channel *c;

	for (i = 0; i < channels_alloc; i++) {
		c = channels[i];
		if (c == NULL)
			continue;
		switch (c->type) {
		case SSH_CHANNEL_X11_LISTENER:
		case SSH_CHANNEL_PORT_LISTENER:
		case SSH_CHANNEL_RPORT_LISTENER:
		case SSH_CHANNEL_MUX_LISTENER:
		case SSH_CHANNEL_CLOSED:
		case SSH_CHANNEL_AUTH_SOCKET:
		case SSH_CHANNEL_DYNAMIC:
		case SSH_CHANNEL_CONNECTING:
		case SSH_CHANNEL_ZOMBIE:
		case SSH_CHANNEL_ABANDONED:
		case SSH_CHANNEL_UNIX_LISTENER:
		case SSH_CHANNEL_RUNIX_LISTENER:
			continue;
		case SSH_CHANNEL_LARVAL:
			if (!compat20)
				fatal("cannot happen: SSH_CHANNEL_LARVAL");
			continue;
		case SSH_CHANNEL_OPENING:
		case SSH_CHANNEL_OPEN:
		case SSH_CHANNEL_X11_OPEN:
		case SSH_CHANNEL_MUX_CLIENT:
		case SSH_CHANNEL_MUX_PROXY:
			return 1;
		case SSH_CHANNEL_INPUT_DRAINING:
		case SSH_CHANNEL_OUTPUT_DRAINING:
			if (!compat13)
				fatal("cannot happen: OUT_DRAIN");
			return 1;
		default:
			fatal("channel_still_open: bad channel type %d", c->type);
			/* NOTREACHED */
		}
	}
	return 0;
}

/* Returns the id of an open channel suitable for keepaliving */
int
channel_find_open(void)
{
	u_int i;
	Channel *c;

	for (i = 0; i < channels_alloc; i++) {
		c = channels[i];
		if (c == NULL || c->remote_id < 0)
			continue;
		switch (c->type) {
		case SSH_CHANNEL_CLOSED:
		case SSH_CHANNEL_DYNAMIC:
		case SSH_CHANNEL_X11_LISTENER:
		case SSH_CHANNEL_PORT_LISTENER:
		case SSH_CHANNEL_RPORT_LISTENER:
		case SSH_CHANNEL_MUX_LISTENER:
		case SSH_CHANNEL_MUX_CLIENT:
		case SSH_CHANNEL_MUX_PROXY:
		case SSH_CHANNEL_OPENING:
		case SSH_CHANNEL_CONNECTING:
		case SSH_CHANNEL_ZOMBIE:
		case SSH_CHANNEL_ABANDONED:
		case SSH_CHANNEL_UNIX_LISTENER:
		case SSH_CHANNEL_RUNIX_LISTENER:
			continue;
		case SSH_CHANNEL_LARVAL:
		case SSH_CHANNEL_AUTH_SOCKET:
		case SSH_CHANNEL_OPEN:
		case SSH_CHANNEL_X11_OPEN:
			return i;
		case SSH_CHANNEL_INPUT_DRAINING:
		case SSH_CHANNEL_OUTPUT_DRAINING:
			if (!compat13)
				fatal("cannot happen: OUT_DRAIN");
			return i;
		default:
			fatal("channel_find_open: bad channel type %d", c->type);
			/* NOTREACHED */
		}
	}
	return -1;
}

/*
 * Returns a message describing the currently open forwarded connections,
 * suitable for sending to the client.  The message contains crlf pairs for
 * newlines.
 */
char *
channel_open_message(void)
{
	Buffer buffer;
	Channel *c;
	char buf[1024], *cp;
	u_int i;

	buffer_init(&buffer);
	snprintf(buf, sizeof buf, "The following connections are open:\r\n");
	buffer_append(&buffer, buf, strlen(buf));
	for (i = 0; i < channels_alloc; i++) {
		c = channels[i];
		if (c == NULL)
			continue;
		switch (c->type) {
		case SSH_CHANNEL_X11_LISTENER:
		case SSH_CHANNEL_PORT_LISTENER:
		case SSH_CHANNEL_RPORT_LISTENER:
		case SSH_CHANNEL_CLOSED:
		case SSH_CHANNEL_AUTH_SOCKET:
		case SSH_CHANNEL_ZOMBIE:
		case SSH_CHANNEL_ABANDONED:
		case SSH_CHANNEL_MUX_LISTENER:
		case SSH_CHANNEL_UNIX_LISTENER:
		case SSH_CHANNEL_RUNIX_LISTENER:
			continue;
		case SSH_CHANNEL_LARVAL:
		case SSH_CHANNEL_OPENING:
		case SSH_CHANNEL_CONNECTING:
		case SSH_CHANNEL_DYNAMIC:
		case SSH_CHANNEL_OPEN:
		case SSH_CHANNEL_X11_OPEN:
		case SSH_CHANNEL_INPUT_DRAINING:
		case SSH_CHANNEL_OUTPUT_DRAINING:
		case SSH_CHANNEL_MUX_PROXY:
		case SSH_CHANNEL_MUX_CLIENT:
			snprintf(buf, sizeof buf,
			    "  #%d %.300s (t%d r%d i%u/%d o%u/%d fd %d/%d cc %d)\r\n",
			    c->self, c->remote_name,
			    c->type, c->remote_id,
			    c->istate, buffer_len(&c->input),
			    c->ostate, buffer_len(&c->output),
			    c->rfd, c->wfd, c->ctl_chan);
			buffer_append(&buffer, buf, strlen(buf));
			continue;
		default:
			fatal("channel_open_message: bad channel type %d", c->type);
			/* NOTREACHED */
		}
	}
	buffer_append(&buffer, "\0", 1);
	cp = xstrdup((char *)buffer_ptr(&buffer));
	buffer_free(&buffer);
	return cp;
}

void
channel_send_open(int id)
{
	Channel *c = channel_lookup(id);

	if (c == NULL) {
		logit("channel_send_open: %d: bad id", id);
		return;
	}
	debug2("channel %d: send open", id);
	packet_start(SSH2_MSG_CHANNEL_OPEN);
	packet_put_cstring(c->ctype);
	packet_put_int(c->self);
	packet_put_int(c->local_window);
	packet_put_int(c->local_maxpacket);
	packet_send();
}

void
channel_request_start(int id, char *service, int wantconfirm)
{
	Channel *c = channel_lookup(id);

	if (c == NULL) {
		logit("channel_request_start: %d: unknown channel id", id);
		return;
	}
	debug2("channel %d: request %s confirm %d", id, service, wantconfirm);
	packet_start(SSH2_MSG_CHANNEL_REQUEST);
	packet_put_int(c->remote_id);
	packet_put_cstring(service);
	packet_put_char(wantconfirm);
}

void
channel_register_status_confirm(int id, channel_confirm_cb *cb,
    channel_confirm_abandon_cb *abandon_cb, void *ctx)
{
	struct channel_confirm *cc;
	Channel *c;

	if ((c = channel_lookup(id)) == NULL)
		fatal("channel_register_expect: %d: bad id", id);

	cc = xcalloc(1, sizeof(*cc));
	cc->cb = cb;
	cc->abandon_cb = abandon_cb;
	cc->ctx = ctx;
	TAILQ_INSERT_TAIL(&c->status_confirms, cc, entry);
}

void
channel_register_open_confirm(int id, channel_open_fn *fn, void *ctx)
{
	Channel *c = channel_lookup(id);

	if (c == NULL) {
		logit("channel_register_open_confirm: %d: bad id", id);
		return;
	}
	c->open_confirm = fn;
	c->open_confirm_ctx = ctx;
}

void
channel_register_cleanup(int id, channel_callback_fn *fn, int do_close)
{
	Channel *c = channel_by_id(id);

	if (c == NULL) {
		logit("channel_register_cleanup: %d: bad id", id);
		return;
	}
	c->detach_user = fn;
	c->detach_close = do_close;
}

void
channel_cancel_cleanup(int id)
{
	Channel *c = channel_by_id(id);

	if (c == NULL) {
		logit("channel_cancel_cleanup: %d: bad id", id);
		return;
	}
	c->detach_user = NULL;
	c->detach_close = 0;
}

void
channel_register_filter(int id, channel_infilter_fn *ifn,
    channel_outfilter_fn *ofn, channel_filter_cleanup_fn *cfn, void *ctx)
{
	Channel *c = channel_lookup(id);

	if (c == NULL) {
		logit("channel_register_filter: %d: bad id", id);
		return;
	}
	c->input_filter = ifn;
	c->output_filter = ofn;
	c->filter_ctx = ctx;
	c->filter_cleanup = cfn;
}

void
channel_set_fds(int id, int rfd, int wfd, int efd,
    int extusage, int nonblock, int is_tty, u_int window_max)
{
	Channel *c = channel_lookup(id);

	if (c == NULL || c->type != SSH_CHANNEL_LARVAL)
		fatal("channel_activate for non-larval channel %d.", id);
	channel_register_fds(c, rfd, wfd, efd, extusage, nonblock, is_tty);
	c->type = SSH_CHANNEL_OPEN;
	c->local_window = c->local_window_max = window_max;
	packet_start(SSH2_MSG_CHANNEL_WINDOW_ADJUST);
	packet_put_int(c->remote_id);
	packet_put_int(c->local_window);
	packet_send();
}

/*
 * 'channel_pre*' are called just before select() to add any bits relevant to
 * channels in the select bitmasks.
 */
/*
 * 'channel_post*': perform any appropriate operations for channels which
 * have events pending.
 */
typedef void chan_fn(Channel *c, fd_set *readset, fd_set *writeset);
chan_fn *channel_pre[SSH_CHANNEL_MAX_TYPE];
chan_fn *channel_post[SSH_CHANNEL_MAX_TYPE];

/* ARGSUSED */
static void
channel_pre_listener(Channel *c, fd_set *readset, fd_set *writeset)
{
	FD_SET(c->sock, readset);
}

/* ARGSUSED */
static void
channel_pre_connecting(Channel *c, fd_set *readset, fd_set *writeset)
{
	debug3("channel %d: waiting for connection", c->self);
	FD_SET(c->sock, writeset);
}

static void
channel_pre_open_13(Channel *c, fd_set *readset, fd_set *writeset)
{
	if (buffer_len(&c->input) < packet_get_maxsize())
		FD_SET(c->sock, readset);
	if (buffer_len(&c->output) > 0)
		FD_SET(c->sock, writeset);
}

static void
channel_pre_open(Channel *c, fd_set *readset, fd_set *writeset)
{
	u_int limit = compat20 ? c->remote_window : packet_get_maxsize();

	if (c->istate == CHAN_INPUT_OPEN &&
	    limit > 0 &&
	    buffer_len(&c->input) < limit &&
	    buffer_check_alloc(&c->input, CHAN_RBUF))
		FD_SET(c->rfd, readset);
	if (c->ostate == CHAN_OUTPUT_OPEN ||
	    c->ostate == CHAN_OUTPUT_WAIT_DRAIN) {
		if (buffer_len(&c->output) > 0) {
			FD_SET(c->wfd, writeset);
		} else if (c->ostate == CHAN_OUTPUT_WAIT_DRAIN) {
			if (CHANNEL_EFD_OUTPUT_ACTIVE(c))
				debug2("channel %d: obuf_empty delayed efd %d/(%d)",
				    c->self, c->efd, buffer_len(&c->extended));
			else
				chan_obuf_empty(c);
		}
	}
	/** XXX check close conditions, too */
	if (compat20 && c->efd != -1 && 
	    !(c->istate == CHAN_INPUT_CLOSED && c->ostate == CHAN_OUTPUT_CLOSED)) {
		if (c->extended_usage == CHAN_EXTENDED_WRITE &&
		    buffer_len(&c->extended) > 0)
			FD_SET(c->efd, writeset);
		else if (c->efd != -1 && !(c->flags & CHAN_EOF_SENT) &&
		    (c->extended_usage == CHAN_EXTENDED_READ ||
		    c->extended_usage == CHAN_EXTENDED_IGNORE) &&
		    buffer_len(&c->extended) < c->remote_window)
			FD_SET(c->efd, readset);
	}
	/* XXX: What about efd? races? */
}

/* ARGSUSED */
static void
channel_pre_input_draining(Channel *c, fd_set *readset, fd_set *writeset)
{
	if (buffer_len(&c->input) == 0) {
		packet_start(SSH_MSG_CHANNEL_CLOSE);
		packet_put_int(c->remote_id);
		packet_send();
		c->type = SSH_CHANNEL_CLOSED;
		debug2("channel %d: closing after input drain.", c->self);
	}
}

/* ARGSUSED */
static void
channel_pre_output_draining(Channel *c, fd_set *readset, fd_set *writeset)
{
	if (buffer_len(&c->output) == 0)
		chan_mark_dead(c);
	else
		FD_SET(c->sock, writeset);
}

/*
 * This is a special state for X11 authentication spoofing.  An opened X11
 * connection (when authentication spoofing is being done) remains in this
 * state until the first packet has been completely read.  The authentication
 * data in that packet is then substituted by the real data if it matches the
 * fake data, and the channel is put into normal mode.
 * XXX All this happens at the client side.
 * Returns: 0 = need more data, -1 = wrong cookie, 1 = ok
 */
static int
x11_open_helper(Buffer *b)
{
	u_char *ucp;
	u_int proto_len, data_len;

	/* Is this being called after the refusal deadline? */
	if (x11_refuse_time != 0 && (u_int)monotime() >= x11_refuse_time) {
		verbose("Rejected X11 connection after ForwardX11Timeout "
		    "expired");
		return -1;
	}

	/* Check if the fixed size part of the packet is in buffer. */
	if (buffer_len(b) < 12)
		return 0;

	/* Parse the lengths of variable-length fields. */
	ucp = buffer_ptr(b);
	if (ucp[0] == 0x42) {	/* Byte order MSB first. */
		proto_len = 256 * ucp[6] + ucp[7];
		data_len = 256 * ucp[8] + ucp[9];
	} else if (ucp[0] == 0x6c) {	/* Byte order LSB first. */
		proto_len = ucp[6] + 256 * ucp[7];
		data_len = ucp[8] + 256 * ucp[9];
	} else {
		debug2("Initial X11 packet contains bad byte order byte: 0x%x",
		    ucp[0]);
		return -1;
	}

	/* Check if the whole packet is in buffer. */
	if (buffer_len(b) <
	    12 + ((proto_len + 3) & ~3) + ((data_len + 3) & ~3))
		return 0;

	/* Check if authentication protocol matches. */
	if (proto_len != strlen(x11_saved_proto) ||
	    memcmp(ucp + 12, x11_saved_proto, proto_len) != 0) {
		debug2("X11 connection uses different authentication protocol.");
		return -1;
	}
	/* Check if authentication data matches our fake data. */
	if (data_len != x11_fake_data_len ||
	    timingsafe_bcmp(ucp + 12 + ((proto_len + 3) & ~3),
		x11_fake_data, x11_fake_data_len) != 0) {
		debug2("X11 auth data does not match fake data.");
		return -1;
	}
	/* Check fake data length */
	if (x11_fake_data_len != x11_saved_data_len) {
		error("X11 fake_data_len %d != saved_data_len %d",
		    x11_fake_data_len, x11_saved_data_len);
		return -1;
	}
	/*
	 * Received authentication protocol and data match
	 * our fake data. Substitute the fake data with real
	 * data.
	 */
	memcpy(ucp + 12 + ((proto_len + 3) & ~3),
	    x11_saved_data, x11_saved_data_len);
	return 1;
}

static void
channel_pre_x11_open_13(Channel *c, fd_set *readset, fd_set *writeset)
{
	int ret = x11_open_helper(&c->output);

	if (ret == 1) {
		/* Start normal processing for the channel. */
		c->type = SSH_CHANNEL_OPEN;
		channel_pre_open_13(c, readset, writeset);
	} else if (ret == -1) {
		/*
		 * We have received an X11 connection that has bad
		 * authentication information.
		 */
		logit("X11 connection rejected because of wrong authentication.");
		buffer_clear(&c->input);
		buffer_clear(&c->output);
		channel_close_fd(&c->sock);
		c->sock = -1;
		c->type = SSH_CHANNEL_CLOSED;
		packet_start(SSH_MSG_CHANNEL_CLOSE);
		packet_put_int(c->remote_id);
		packet_send();
	}
}

static void
channel_pre_x11_open(Channel *c, fd_set *readset, fd_set *writeset)
{
	int ret = x11_open_helper(&c->output);

	/* c->force_drain = 1; */

	if (ret == 1) {
		c->type = SSH_CHANNEL_OPEN;
		channel_pre_open(c, readset, writeset);
	} else if (ret == -1) {
		logit("X11 connection rejected because of wrong authentication.");
		debug2("X11 rejected %d i%d/o%d", c->self, c->istate, c->ostate);
		chan_read_failed(c);
		buffer_clear(&c->input);
		chan_ibuf_empty(c);
		buffer_clear(&c->output);
		/* for proto v1, the peer will send an IEOF */
		if (compat20)
			chan_write_failed(c);
		else
			c->type = SSH_CHANNEL_OPEN;
		debug2("X11 closed %d i%d/o%d", c->self, c->istate, c->ostate);
	}
}

static void
channel_pre_mux_client(Channel *c, fd_set *readset, fd_set *writeset)
{
	if (c->istate == CHAN_INPUT_OPEN && !c->mux_pause &&
	    buffer_check_alloc(&c->input, CHAN_RBUF))
		FD_SET(c->rfd, readset);
	if (c->istate == CHAN_INPUT_WAIT_DRAIN) {
		/* clear buffer immediately (discard any partial packet) */
		buffer_clear(&c->input);
		chan_ibuf_empty(c);
		/* Start output drain. XXX just kill chan? */
		chan_rcvd_oclose(c);
	}
	if (c->ostate == CHAN_OUTPUT_OPEN ||
	    c->ostate == CHAN_OUTPUT_WAIT_DRAIN) {
		if (buffer_len(&c->output) > 0)
			FD_SET(c->wfd, writeset);
		else if (c->ostate == CHAN_OUTPUT_WAIT_DRAIN)
			chan_obuf_empty(c);
	}
}

/* try to decode a socks4 header */
/* ARGSUSED */
static int
channel_decode_socks4(Channel *c, fd_set *readset, fd_set *writeset)
{
	char *p, *host;
	u_int len, have, i, found, need;
	char username[256];
	struct {
		u_int8_t version;
		u_int8_t command;
		u_int16_t dest_port;
		struct in_addr dest_addr;
	} s4_req, s4_rsp;

	debug2("channel %d: decode socks4", c->self);

	have = buffer_len(&c->input);
	len = sizeof(s4_req);
	if (have < len)
		return 0;
	p = (char *)buffer_ptr(&c->input);

	need = 1;
	/* SOCKS4A uses an invalid IP address 0.0.0.x */
	if (p[4] == 0 && p[5] == 0 && p[6] == 0 && p[7] != 0) {
		debug2("channel %d: socks4a request", c->self);
		/* ... and needs an extra string (the hostname) */
		need = 2;
	}
	/* Check for terminating NUL on the string(s) */
	for (found = 0, i = len; i < have; i++) {
		if (p[i] == '\0') {
			found++;
			if (found == need)
				break;
		}
		if (i > 1024) {
			/* the peer is probably sending garbage */
			debug("channel %d: decode socks4: too long",
			    c->self);
			return -1;
		}
	}
	if (found < need)
		return 0;
	buffer_get(&c->input, (char *)&s4_req.version, 1);
	buffer_get(&c->input, (char *)&s4_req.command, 1);
	buffer_get(&c->input, (char *)&s4_req.dest_port, 2);
	buffer_get(&c->input, (char *)&s4_req.dest_addr, 4);
	have = buffer_len(&c->input);
	p = (char *)buffer_ptr(&c->input);
	if (memchr(p, '\0', have) == NULL)
		fatal("channel %d: decode socks4: user not nul terminated",
		    c->self);
	len = strlen(p);
	debug2("channel %d: decode socks4: user %s/%d", c->self, p, len);
	len++;					/* trailing '\0' */
	if (len > have)
		fatal("channel %d: decode socks4: len %d > have %d",
		    c->self, len, have);
	strlcpy(username, p, sizeof(username));
	buffer_consume(&c->input, len);

	free(c->path);
	c->path = NULL;
	if (need == 1) {			/* SOCKS4: one string */
		host = inet_ntoa(s4_req.dest_addr);
		c->path = xstrdup(host);
	} else {				/* SOCKS4A: two strings */
		have = buffer_len(&c->input);
		p = (char *)buffer_ptr(&c->input);
		len = strlen(p);
		debug2("channel %d: decode socks4a: host %s/%d",
		    c->self, p, len);
		len++;				/* trailing '\0' */
		if (len > have)
			fatal("channel %d: decode socks4a: len %d > have %d",
			    c->self, len, have);
		if (len > NI_MAXHOST) {
			error("channel %d: hostname \"%.100s\" too long",
			    c->self, p);
			return -1;
		}
		c->path = xstrdup(p);
		buffer_consume(&c->input, len);
	}
	c->host_port = ntohs(s4_req.dest_port);

	debug2("channel %d: dynamic request: socks4 host %s port %u command %u",
	    c->self, c->path, c->host_port, s4_req.command);

	if (s4_req.command != 1) {
		debug("channel %d: cannot handle: %s cn %d",
		    c->self, need == 1 ? "SOCKS4" : "SOCKS4A", s4_req.command);
		return -1;
	}
	s4_rsp.version = 0;			/* vn: 0 for reply */
	s4_rsp.command = 90;			/* cd: req granted */
	s4_rsp.dest_port = 0;			/* ignored */
	s4_rsp.dest_addr.s_addr = INADDR_ANY;	/* ignored */
	buffer_append(&c->output, &s4_rsp, sizeof(s4_rsp));
	return 1;
}

/* try to decode a socks5 header */
#define SSH_SOCKS5_AUTHDONE	0x1000
#define SSH_SOCKS5_NOAUTH	0x00
#define SSH_SOCKS5_IPV4		0x01
#define SSH_SOCKS5_DOMAIN	0x03
#define SSH_SOCKS5_IPV6		0x04
#define SSH_SOCKS5_CONNECT	0x01
#define SSH_SOCKS5_SUCCESS	0x00

/* ARGSUSED */
static int
channel_decode_socks5(Channel *c, fd_set *readset, fd_set *writeset)
{
	struct {
		u_int8_t version;
		u_int8_t command;
		u_int8_t reserved;
		u_int8_t atyp;
	} s5_req, s5_rsp;
	u_int16_t dest_port;
	char dest_addr[255+1], ntop[INET6_ADDRSTRLEN];
	u_char *p;
	u_int have, need, i, found, nmethods, addrlen, af;

	debug2("channel %d: decode socks5", c->self);
	p = buffer_ptr(&c->input);
	if (p[0] != 0x05)
		return -1;
	have = buffer_len(&c->input);
	if (!(c->flags & SSH_SOCKS5_AUTHDONE)) {
		/* format: ver | nmethods | methods */
		if (have < 2)
			return 0;
		nmethods = p[1];
		if (have < nmethods + 2)
			return 0;
		/* look for method: "NO AUTHENTICATION REQUIRED" */
		for (found = 0, i = 2; i < nmethods + 2; i++) {
			if (p[i] == SSH_SOCKS5_NOAUTH) {
				found = 1;
				break;
			}
		}
		if (!found) {
			debug("channel %d: method SSH_SOCKS5_NOAUTH not found",
			    c->self);
			return -1;
		}
		buffer_consume(&c->input, nmethods + 2);
		buffer_put_char(&c->output, 0x05);		/* version */
		buffer_put_char(&c->output, SSH_SOCKS5_NOAUTH);	/* method */
		FD_SET(c->sock, writeset);
		c->flags |= SSH_SOCKS5_AUTHDONE;
		debug2("channel %d: socks5 auth done", c->self);
		return 0;				/* need more */
	}
	debug2("channel %d: socks5 post auth", c->self);
	if (have < sizeof(s5_req)+1)
		return 0;			/* need more */
	memcpy(&s5_req, p, sizeof(s5_req));
	if (s5_req.version != 0x05 ||
	    s5_req.command != SSH_SOCKS5_CONNECT ||
	    s5_req.reserved != 0x00) {
		debug2("channel %d: only socks5 connect supported", c->self);
		return -1;
	}
	switch (s5_req.atyp){
	case SSH_SOCKS5_IPV4:
		addrlen = 4;
		af = AF_INET;
		break;
	case SSH_SOCKS5_DOMAIN:
		addrlen = p[sizeof(s5_req)];
		af = -1;
		break;
	case SSH_SOCKS5_IPV6:
		addrlen = 16;
		af = AF_INET6;
		break;
	default:
		debug2("channel %d: bad socks5 atyp %d", c->self, s5_req.atyp);
		return -1;
	}
	need = sizeof(s5_req) + addrlen + 2;
	if (s5_req.atyp == SSH_SOCKS5_DOMAIN)
		need++;
	if (have < need)
		return 0;
	buffer_consume(&c->input, sizeof(s5_req));
	if (s5_req.atyp == SSH_SOCKS5_DOMAIN)
		buffer_consume(&c->input, 1);    /* host string length */
	buffer_get(&c->input, &dest_addr, addrlen);
	buffer_get(&c->input, (char *)&dest_port, 2);
	dest_addr[addrlen] = '\0';
	free(c->path);
	c->path = NULL;
	if (s5_req.atyp == SSH_SOCKS5_DOMAIN) {
		if (addrlen >= NI_MAXHOST) {
			error("channel %d: dynamic request: socks5 hostname "
			    "\"%.100s\" too long", c->self, dest_addr);
			return -1;
		}
		c->path = xstrdup(dest_addr);
	} else {
		if (inet_ntop(af, dest_addr, ntop, sizeof(ntop)) == NULL)
			return -1;
		c->path = xstrdup(ntop);
	}
	c->host_port = ntohs(dest_port);

	debug2("channel %d: dynamic request: socks5 host %s port %u command %u",
	    c->self, c->path, c->host_port, s5_req.command);

	s5_rsp.version = 0x05;
	s5_rsp.command = SSH_SOCKS5_SUCCESS;
	s5_rsp.reserved = 0;			/* ignored */
	s5_rsp.atyp = SSH_SOCKS5_IPV4;
	dest_port = 0;				/* ignored */

	buffer_append(&c->output, &s5_rsp, sizeof(s5_rsp));
	buffer_put_int(&c->output, ntohl(INADDR_ANY)); /* bind address */
	buffer_append(&c->output, &dest_port, sizeof(dest_port));
	return 1;
}

Channel *
channel_connect_stdio_fwd(const char *host_to_connect, u_short port_to_connect,
    int in, int out)
{
	Channel *c;

	debug("channel_connect_stdio_fwd %s:%d", host_to_connect,
	    port_to_connect);

	c = channel_new("stdio-forward", SSH_CHANNEL_OPENING, in, out,
	    -1, CHAN_TCP_WINDOW_DEFAULT, CHAN_TCP_PACKET_DEFAULT,
	    0, "stdio-forward", /*nonblock*/0);

	c->path = xstrdup(host_to_connect);
	c->host_port = port_to_connect;
	c->listening_port = 0;
	c->force_drain = 1;

	channel_register_fds(c, in, out, -1, 0, 1, 0);
	port_open_helper(c, "direct-tcpip");

	return c;
}

/* dynamic port forwarding */
static void
channel_pre_dynamic(Channel *c, fd_set *readset, fd_set *writeset)
{
	u_char *p;
	u_int have;
	int ret;

	have = buffer_len(&c->input);
	debug2("channel %d: pre_dynamic: have %d", c->self, have);
	/* buffer_dump(&c->input); */
	/* check if the fixed size part of the packet is in buffer. */
	if (have < 3) {
		/* need more */
		FD_SET(c->sock, readset);
		return;
	}
	/* try to guess the protocol */
	p = buffer_ptr(&c->input);
	switch (p[0]) {
	case 0x04:
		ret = channel_decode_socks4(c, readset, writeset);
		break;
	case 0x05:
		ret = channel_decode_socks5(c, readset, writeset);
		break;
	default:
		ret = -1;
		break;
	}
	if (ret < 0) {
		chan_mark_dead(c);
	} else if (ret == 0) {
		debug2("channel %d: pre_dynamic: need more", c->self);
		/* need more */
		FD_SET(c->sock, readset);
	} else {
		/* switch to the next state */
		c->type = SSH_CHANNEL_OPENING;
		port_open_helper(c, "direct-tcpip");
	}
}

/* This is our fake X11 server socket. */
/* ARGSUSED */
static void
channel_post_x11_listener(Channel *c, fd_set *readset, fd_set *writeset)
{
	Channel *nc;
	struct sockaddr_storage addr;
	int newsock, oerrno;
	socklen_t addrlen;
	char buf[16384], *remote_ipaddr;
	int remote_port;

	if (FD_ISSET(c->sock, readset)) {
		debug("X11 connection requested.");
		addrlen = sizeof(addr);
		newsock = accept(c->sock, (struct sockaddr *)&addr, &addrlen);
		if (c->single_connection) {
			oerrno = errno;
			debug2("single_connection: closing X11 listener.");
			channel_close_fd(&c->sock);
			chan_mark_dead(c);
			errno = oerrno;
		}
		if (newsock < 0) {
			if (errno != EINTR && errno != EWOULDBLOCK &&
			    errno != ECONNABORTED)
				error("accept: %.100s", strerror(errno));
			if (errno == EMFILE || errno == ENFILE)
				c->notbefore = monotime() + 1;
			return;
		}
		set_nodelay(newsock);
		remote_ipaddr = get_peer_ipaddr(newsock);
		remote_port = get_peer_port(newsock);
		snprintf(buf, sizeof buf, "X11 connection from %.200s port %d",
		    remote_ipaddr, remote_port);

		nc = channel_new("accepted x11 socket",
		    SSH_CHANNEL_OPENING, newsock, newsock, -1,
		    c->local_window_max, c->local_maxpacket, 0, buf, 1);
		if (compat20) {
			packet_start(SSH2_MSG_CHANNEL_OPEN);
			packet_put_cstring("x11");
			packet_put_int(nc->self);
			packet_put_int(nc->local_window_max);
			packet_put_int(nc->local_maxpacket);
			/* originator ipaddr and port */
			packet_put_cstring(remote_ipaddr);
			if (datafellows & SSH_BUG_X11FWD) {
				debug2("ssh2 x11 bug compat mode");
			} else {
				packet_put_int(remote_port);
			}
			packet_send();
		} else {
			packet_start(SSH_SMSG_X11_OPEN);
			packet_put_int(nc->self);
			if (packet_get_protocol_flags() &
			    SSH_PROTOFLAG_HOST_IN_FWD_OPEN)
				packet_put_cstring(buf);
			packet_send();
		}
		free(remote_ipaddr);
	}
}

static void
port_open_helper(Channel *c, char *rtype)
{
	char buf[1024];
	char *local_ipaddr = get_local_ipaddr(c->sock);
	int local_port = c->sock == -1 ? 65536 : get_local_port(c->sock);
	char *remote_ipaddr = get_peer_ipaddr(c->sock);
	int remote_port = get_peer_port(c->sock);

	if (remote_port == -1) {
		/* Fake addr/port to appease peers that validate it (Tectia) */
		free(remote_ipaddr);
		remote_ipaddr = xstrdup("127.0.0.1");
		remote_port = 65535;
	}

	snprintf(buf, sizeof buf,
	    "%s: listening port %d for %.100s port %d, "
	    "connect from %.200s port %d to %.100s port %d",
	    rtype, c->listening_port, c->path, c->host_port,
	    remote_ipaddr, remote_port, local_ipaddr, local_port);

	free(c->remote_name);
	c->remote_name = xstrdup(buf);

	if (compat20) {
		packet_start(SSH2_MSG_CHANNEL_OPEN);
		packet_put_cstring(rtype);
		packet_put_int(c->self);
		packet_put_int(c->local_window_max);
		packet_put_int(c->local_maxpacket);
		if (strcmp(rtype, "direct-tcpip") == 0) {
			/* target host, port */
			packet_put_cstring(c->path);
			packet_put_int(c->host_port);
		} else if (strcmp(rtype, "direct-streamlocal@openssh.com") == 0) {
			/* target path */
			packet_put_cstring(c->path);
		} else if (strcmp(rtype, "forwarded-streamlocal@openssh.com") == 0) {
			/* listen path */
			packet_put_cstring(c->path);
		} else {
			/* listen address, port */
			packet_put_cstring(c->path);
			packet_put_int(local_port);
		}
		if (strcmp(rtype, "forwarded-streamlocal@openssh.com") == 0) {
			/* reserved for future owner/mode info */
			packet_put_cstring("");
		} else {
			/* originator host and port */
			packet_put_cstring(remote_ipaddr);
			packet_put_int((u_int)remote_port);
		}
		packet_send();
	} else {
		packet_start(SSH_MSG_PORT_OPEN);
		packet_put_int(c->self);
		packet_put_cstring(c->path);
		packet_put_int(c->host_port);
		if (packet_get_protocol_flags() &
		    SSH_PROTOFLAG_HOST_IN_FWD_OPEN)
			packet_put_cstring(c->remote_name);
		packet_send();
	}
	free(remote_ipaddr);
	free(local_ipaddr);
}

static void
channel_set_reuseaddr(int fd)
{
	int on = 1;

	/*
	 * Set socket options.
	 * Allow local port reuse in TIME_WAIT.
	 */
	if (setsockopt(fd, SOL_SOCKET, SO_REUSEADDR, &on, sizeof(on)) == -1)
		error("setsockopt SO_REUSEADDR fd %d: %s", fd, strerror(errno));
}

void
channel_set_x11_refuse_time(u_int refuse_time)
{
	x11_refuse_time = refuse_time;
}

/*
 * This socket is listening for connections to a forwarded TCP/IP port.
 */
/* ARGSUSED */
static void
channel_post_port_listener(Channel *c, fd_set *readset, fd_set *writeset)
{
	Channel *nc;
	struct sockaddr_storage addr;
	int newsock, nextstate;
	socklen_t addrlen;
	char *rtype;

	if (FD_ISSET(c->sock, readset)) {
		debug("Connection to port %d forwarding "
		    "to %.100s port %d requested.",
		    c->listening_port, c->path, c->host_port);

		if (c->type == SSH_CHANNEL_RPORT_LISTENER) {
			nextstate = SSH_CHANNEL_OPENING;
			rtype = "forwarded-tcpip";
		} else if (c->type == SSH_CHANNEL_RUNIX_LISTENER) {
			nextstate = SSH_CHANNEL_OPENING;
			rtype = "forwarded-streamlocal@openssh.com";
		} else if (c->host_port == PORT_STREAMLOCAL) {
			nextstate = SSH_CHANNEL_OPENING;
			rtype = "direct-streamlocal@openssh.com";
		} else if (c->host_port == 0) {
			nextstate = SSH_CHANNEL_DYNAMIC;
			rtype = "dynamic-tcpip";
		} else {
			nextstate = SSH_CHANNEL_OPENING;
			rtype = "direct-tcpip";
		}

		addrlen = sizeof(addr);
		newsock = accept(c->sock, (struct sockaddr *)&addr, &addrlen);
		if (newsock < 0) {
			if (errno != EINTR && errno != EWOULDBLOCK &&
			    errno != ECONNABORTED)
				error("accept: %.100s", strerror(errno));
			if (errno == EMFILE || errno == ENFILE)
				c->notbefore = monotime() + 1;
			return;
		}
		if (c->host_port != PORT_STREAMLOCAL)
			set_nodelay(newsock);
		nc = channel_new(rtype, nextstate, newsock, newsock, -1,
		    c->local_window_max, c->local_maxpacket, 0, rtype, 1);
		nc->listening_port = c->listening_port;
		nc->host_port = c->host_port;
		if (c->path != NULL)
			nc->path = xstrdup(c->path);

		if (nextstate != SSH_CHANNEL_DYNAMIC)
			port_open_helper(nc, rtype);
	}
}

/*
 * This is the authentication agent socket listening for connections from
 * clients.
 */
/* ARGSUSED */
static void
channel_post_auth_listener(Channel *c, fd_set *readset, fd_set *writeset)
{
	Channel *nc;
	int newsock;
	struct sockaddr_storage addr;
	socklen_t addrlen;

	if (FD_ISSET(c->sock, readset)) {
		addrlen = sizeof(addr);
		newsock = accept(c->sock, (struct sockaddr *)&addr, &addrlen);
		if (newsock < 0) {
			error("accept from auth socket: %.100s",
			    strerror(errno));
			if (errno == EMFILE || errno == ENFILE)
				c->notbefore = monotime() + 1;
			return;
		}
		nc = channel_new("accepted auth socket",
		    SSH_CHANNEL_OPENING, newsock, newsock, -1,
		    c->local_window_max, c->local_maxpacket,
		    0, "accepted auth socket", 1);
		if (compat20) {
			packet_start(SSH2_MSG_CHANNEL_OPEN);
			packet_put_cstring("auth-agent@openssh.com");
			packet_put_int(nc->self);
			packet_put_int(c->local_window_max);
			packet_put_int(c->local_maxpacket);
		} else {
			packet_start(SSH_SMSG_AGENT_OPEN);
			packet_put_int(nc->self);
		}
		packet_send();
	}
}

/* ARGSUSED */
static void
channel_post_connecting(Channel *c, fd_set *readset, fd_set *writeset)
{
	int err = 0, sock;
	socklen_t sz = sizeof(err);

	if (FD_ISSET(c->sock, writeset)) {
		if (getsockopt(c->sock, SOL_SOCKET, SO_ERROR, &err, &sz) < 0) {
			err = errno;
			error("getsockopt SO_ERROR failed");
		}
		if (err == 0) {
			debug("channel %d: connected to %s port %d",
			    c->self, c->connect_ctx.host, c->connect_ctx.port);
			channel_connect_ctx_free(&c->connect_ctx);
			c->type = SSH_CHANNEL_OPEN;
			if (compat20) {
				packet_start(SSH2_MSG_CHANNEL_OPEN_CONFIRMATION);
				packet_put_int(c->remote_id);
				packet_put_int(c->self);
				packet_put_int(c->local_window);
				packet_put_int(c->local_maxpacket);
			} else {
				packet_start(SSH_MSG_CHANNEL_OPEN_CONFIRMATION);
				packet_put_int(c->remote_id);
				packet_put_int(c->self);
			}
		} else {
			debug("channel %d: connection failed: %s",
			    c->self, strerror(err));
			/* Try next address, if any */
			if ((sock = connect_next(&c->connect_ctx)) > 0) {
				close(c->sock);
				c->sock = c->rfd = c->wfd = sock;
				channel_max_fd = channel_find_maxfd();
				return;
			}
			/* Exhausted all addresses */
			error("connect_to %.100s port %d: failed.",
			    c->connect_ctx.host, c->connect_ctx.port);
			channel_connect_ctx_free(&c->connect_ctx);
			if (compat20) {
				packet_start(SSH2_MSG_CHANNEL_OPEN_FAILURE);
				packet_put_int(c->remote_id);
				packet_put_int(SSH2_OPEN_CONNECT_FAILED);
				if (!(datafellows & SSH_BUG_OPENFAILURE)) {
					packet_put_cstring(strerror(err));
					packet_put_cstring("");
				}
			} else {
				packet_start(SSH_MSG_CHANNEL_OPEN_FAILURE);
				packet_put_int(c->remote_id);
			}
			chan_mark_dead(c);
		}
		packet_send();
	}
}

/* ARGSUSED */
static int
channel_handle_rfd(Channel *c, fd_set *readset, fd_set *writeset)
{
	char buf[CHAN_RBUF];
	int len, force;

	force = c->isatty && c->detach_close && c->istate != CHAN_INPUT_CLOSED;
	if (c->rfd != -1 && (force || FD_ISSET(c->rfd, readset))) {
		errno = 0;
		len = read(c->rfd, buf, sizeof(buf));
		if (len < 0 && (errno == EINTR ||
		    ((errno == EAGAIN || errno == EWOULDBLOCK) && !force)))
			return 1;
#ifndef PTY_ZEROREAD
		if (len <= 0) {
#else
		if ((!c->isatty && len <= 0) ||
		    (c->isatty && (len < 0 || (len == 0 && errno != 0)))) {
#endif
			debug2("channel %d: read<=0 rfd %d len %d",
			    c->self, c->rfd, len);
			if (c->type != SSH_CHANNEL_OPEN) {
				debug2("channel %d: not open", c->self);
				chan_mark_dead(c);
				return -1;
			} else if (compat13) {
				buffer_clear(&c->output);
				c->type = SSH_CHANNEL_INPUT_DRAINING;
				debug2("channel %d: input draining.", c->self);
			} else {
				chan_read_failed(c);
			}
			return -1;
		}
		if (c->input_filter != NULL) {
			if (c->input_filter(c, buf, len) == -1) {
				debug2("channel %d: filter stops", c->self);
				chan_read_failed(c);
			}
		} else if (c->datagram) {
			buffer_put_string(&c->input, buf, len);
		} else {
			buffer_append(&c->input, buf, len);
		}
	}
	return 1;
}

/* ARGSUSED */
static int
channel_handle_wfd(Channel *c, fd_set *readset, fd_set *writeset)
{
	struct termios tio;
	u_char *data = NULL, *buf;
	u_int dlen, olen = 0;
	int len;

	/* Send buffered output data to the socket. */
	if (c->wfd != -1 &&
	    FD_ISSET(c->wfd, writeset) &&
	    buffer_len(&c->output) > 0) {
		olen = buffer_len(&c->output);
		if (c->output_filter != NULL) {
			if ((buf = c->output_filter(c, &data, &dlen)) == NULL) {
				debug2("channel %d: filter stops", c->self);
				if (c->type != SSH_CHANNEL_OPEN)
					chan_mark_dead(c);
				else
					chan_write_failed(c);
				return -1;
			}
		} else if (c->datagram) {
			buf = data = buffer_get_string(&c->output, &dlen);
		} else {
			buf = data = buffer_ptr(&c->output);
			dlen = buffer_len(&c->output);
		}

		if (c->datagram) {
			/* ignore truncated writes, datagrams might get lost */
			len = write(c->wfd, buf, dlen);
			free(data);
			if (len < 0 && (errno == EINTR || errno == EAGAIN ||
			    errno == EWOULDBLOCK))
				return 1;
			if (len <= 0) {
				if (c->type != SSH_CHANNEL_OPEN)
					chan_mark_dead(c);
				else
					chan_write_failed(c);
				return -1;
			}
			goto out;
		}
#ifdef _AIX
		/* XXX: Later AIX versions can't push as much data to tty */
		if (compat20 && c->wfd_isatty)
			dlen = MIN(dlen, 8*1024);
#endif

		len = write(c->wfd, buf, dlen);
		if (len < 0 &&
		    (errno == EINTR || errno == EAGAIN || errno == EWOULDBLOCK))
			return 1;
		if (len <= 0) {
			if (c->type != SSH_CHANNEL_OPEN) {
				debug2("channel %d: not open", c->self);
				chan_mark_dead(c);
				return -1;
			} else if (compat13) {
				buffer_clear(&c->output);
				debug2("channel %d: input draining.", c->self);
				c->type = SSH_CHANNEL_INPUT_DRAINING;
			} else {
				chan_write_failed(c);
			}
			return -1;
		}
#ifndef BROKEN_TCGETATTR_ICANON
		if (compat20 && c->isatty && dlen >= 1 && buf[0] != '\r') {
			if (tcgetattr(c->wfd, &tio) == 0 &&
			    !(tio.c_lflag & ECHO) && (tio.c_lflag & ICANON)) {
				/*
				 * Simulate echo to reduce the impact of
				 * traffic analysis. We need to match the
				 * size of a SSH2_MSG_CHANNEL_DATA message
				 * (4 byte channel id + buf)
				 */
				packet_send_ignore(4 + len);
				packet_send();
			}
		}
#endif
		buffer_consume(&c->output, len);
	}
 out:
	if (compat20 && olen > 0)
		c->local_consumed += olen - buffer_len(&c->output);
	return 1;
}

static int
channel_handle_efd(Channel *c, fd_set *readset, fd_set *writeset)
{
	char buf[CHAN_RBUF];
	int len;

/** XXX handle drain efd, too */
	if (c->efd != -1) {
		if (c->extended_usage == CHAN_EXTENDED_WRITE &&
		    FD_ISSET(c->efd, writeset) &&
		    buffer_len(&c->extended) > 0) {
			len = write(c->efd, buffer_ptr(&c->extended),
			    buffer_len(&c->extended));
			debug2("channel %d: written %d to efd %d",
			    c->self, len, c->efd);
			if (len < 0 && (errno == EINTR || errno == EAGAIN ||
			    errno == EWOULDBLOCK))
				return 1;
			if (len <= 0) {
				debug2("channel %d: closing write-efd %d",
				    c->self, c->efd);
				channel_close_fd(&c->efd);
			} else {
				buffer_consume(&c->extended, len);
				c->local_consumed += len;
			}
		} else if (c->efd != -1 &&
		    (c->extended_usage == CHAN_EXTENDED_READ ||
		    c->extended_usage == CHAN_EXTENDED_IGNORE) &&
		    (c->detach_close || FD_ISSET(c->efd, readset))) {
			len = read(c->efd, buf, sizeof(buf));
			debug2("channel %d: read %d from efd %d",
			    c->self, len, c->efd);
			if (len < 0 && (errno == EINTR || ((errno == EAGAIN ||
			    errno == EWOULDBLOCK) && !c->detach_close)))
				return 1;
			if (len <= 0) {
				debug2("channel %d: closing read-efd %d",
				    c->self, c->efd);
				channel_close_fd(&c->efd);
			} else {
				if (c->extended_usage == CHAN_EXTENDED_IGNORE) {
					debug3("channel %d: discard efd",
					    c->self);
				} else
					buffer_append(&c->extended, buf, len);
			}
		}
	}
	return 1;
}

static int
channel_check_window(Channel *c)
{
	if (c->type == SSH_CHANNEL_OPEN &&
	    !(c->flags & (CHAN_CLOSE_SENT|CHAN_CLOSE_RCVD)) &&
	    ((c->local_window_max - c->local_window >
	    c->local_maxpacket*3) ||
	    c->local_window < c->local_window_max/2) &&
	    c->local_consumed > 0) {
		packet_start(SSH2_MSG_CHANNEL_WINDOW_ADJUST);
		packet_put_int(c->remote_id);
		packet_put_int(c->local_consumed);
		packet_send();
		debug2("channel %d: window %d sent adjust %d",
		    c->self, c->local_window,
		    c->local_consumed);
		c->local_window += c->local_consumed;
		c->local_consumed = 0;
	}
	return 1;
}

static void
channel_post_open(Channel *c, fd_set *readset, fd_set *writeset)
{
	channel_handle_rfd(c, readset, writeset);
	channel_handle_wfd(c, readset, writeset);
	if (!compat20)
		return;
	channel_handle_efd(c, readset, writeset);
	channel_check_window(c);
}

static u_int
read_mux(Channel *c, u_int need)
{
	char buf[CHAN_RBUF];
	int len;
	u_int rlen;

	if (buffer_len(&c->input) < need) {
		rlen = need - buffer_len(&c->input);
		len = read(c->rfd, buf, MINIMUM(rlen, CHAN_RBUF));
		if (len < 0 && (errno == EINTR || errno == EAGAIN))
			return buffer_len(&c->input);
		if (len <= 0) {
			debug2("channel %d: ctl read<=0 rfd %d len %d",
			    c->self, c->rfd, len);
			chan_read_failed(c);
			return 0;
		} else
			buffer_append(&c->input, buf, len);
	}
	return buffer_len(&c->input);
}

static void
channel_post_mux_client(Channel *c, fd_set *readset, fd_set *writeset)
{
	u_int need;
	ssize_t len;

	if (!compat20)
		fatal("%s: entered with !compat20", __func__);

	if (c->rfd != -1 && !c->mux_pause && FD_ISSET(c->rfd, readset) &&
	    (c->istate == CHAN_INPUT_OPEN ||
	    c->istate == CHAN_INPUT_WAIT_DRAIN)) {
		/*
		 * Don't not read past the precise end of packets to
		 * avoid disrupting fd passing.
		 */
		if (read_mux(c, 4) < 4) /* read header */
			return;
		need = get_u32(buffer_ptr(&c->input));
#define CHANNEL_MUX_MAX_PACKET	(256 * 1024)
		if (need > CHANNEL_MUX_MAX_PACKET) {
			debug2("channel %d: packet too big %u > %u",
			    c->self, CHANNEL_MUX_MAX_PACKET, need);
			chan_rcvd_oclose(c);
			return;
		}
		if (read_mux(c, need + 4) < need + 4) /* read body */
			return;
		if (c->mux_rcb(c) != 0) {
			debug("channel %d: mux_rcb failed", c->self);
			chan_mark_dead(c);
			return;
		}
	}

	if (c->wfd != -1 && FD_ISSET(c->wfd, writeset) &&
	    buffer_len(&c->output) > 0) {
		len = write(c->wfd, buffer_ptr(&c->output),
		    buffer_len(&c->output));
		if (len < 0 && (errno == EINTR || errno == EAGAIN))
			return;
		if (len <= 0) {
			chan_mark_dead(c);
			return;
		}
		buffer_consume(&c->output, len);
	}
}

static void
channel_post_mux_listener(Channel *c, fd_set *readset, fd_set *writeset)
{
	Channel *nc;
	struct sockaddr_storage addr;
	socklen_t addrlen;
	int newsock;
	uid_t euid;
	gid_t egid;

	if (!FD_ISSET(c->sock, readset))
		return;

	debug("multiplexing control connection");

	/*
	 * Accept connection on control socket
	 */
	memset(&addr, 0, sizeof(addr));
	addrlen = sizeof(addr);
	if ((newsock = accept(c->sock, (struct sockaddr*)&addr,
	    &addrlen)) == -1) {
		error("%s accept: %s", __func__, strerror(errno));
		if (errno == EMFILE || errno == ENFILE)
			c->notbefore = monotime() + 1;
		return;
	}

	if (getpeereid(newsock, &euid, &egid) < 0) {
		error("%s getpeereid failed: %s", __func__,
		    strerror(errno));
		close(newsock);
		return;
	}
	if ((euid != 0) && (getuid() != euid)) {
		error("multiplex uid mismatch: peer euid %u != uid %u",
		    (u_int)euid, (u_int)getuid());
		close(newsock);
		return;
	}
	nc = channel_new("multiplex client", SSH_CHANNEL_MUX_CLIENT,
	    newsock, newsock, -1, c->local_window_max,
	    c->local_maxpacket, 0, "mux-control", 1);
	nc->mux_rcb = c->mux_rcb;
	debug3("%s: new mux channel %d fd %d", __func__,
	    nc->self, nc->sock);
	/* establish state */
	nc->mux_rcb(nc);
	/* mux state transitions must not elicit protocol messages */
	nc->flags |= CHAN_LOCAL;
}

/* ARGSUSED */
static void
channel_post_output_drain_13(Channel *c, fd_set *readset, fd_set *writeset)
{
	int len;

	/* Send buffered output data to the socket. */
	if (FD_ISSET(c->sock, writeset) && buffer_len(&c->output) > 0) {
		len = write(c->sock, buffer_ptr(&c->output),
			    buffer_len(&c->output));
		if (len <= 0)
			buffer_clear(&c->output);
		else
			buffer_consume(&c->output, len);
	}
}

static void
channel_handler_init_20(void)
{
	channel_pre[SSH_CHANNEL_OPEN] =			&channel_pre_open;
	channel_pre[SSH_CHANNEL_X11_OPEN] =		&channel_pre_x11_open;
	channel_pre[SSH_CHANNEL_PORT_LISTENER] =	&channel_pre_listener;
	channel_pre[SSH_CHANNEL_RPORT_LISTENER] =	&channel_pre_listener;
	channel_pre[SSH_CHANNEL_UNIX_LISTENER] =	&channel_pre_listener;
	channel_pre[SSH_CHANNEL_RUNIX_LISTENER] =	&channel_pre_listener;
	channel_pre[SSH_CHANNEL_X11_LISTENER] =		&channel_pre_listener;
	channel_pre[SSH_CHANNEL_AUTH_SOCKET] =		&channel_pre_listener;
	channel_pre[SSH_CHANNEL_CONNECTING] =		&channel_pre_connecting;
	channel_pre[SSH_CHANNEL_DYNAMIC] =		&channel_pre_dynamic;
	channel_pre[SSH_CHANNEL_MUX_LISTENER] =		&channel_pre_listener;
	channel_pre[SSH_CHANNEL_MUX_CLIENT] =		&channel_pre_mux_client;

	channel_post[SSH_CHANNEL_OPEN] =		&channel_post_open;
	channel_post[SSH_CHANNEL_PORT_LISTENER] =	&channel_post_port_listener;
	channel_post[SSH_CHANNEL_RPORT_LISTENER] =	&channel_post_port_listener;
	channel_post[SSH_CHANNEL_UNIX_LISTENER] =	&channel_post_port_listener;
	channel_post[SSH_CHANNEL_RUNIX_LISTENER] =	&channel_post_port_listener;
	channel_post[SSH_CHANNEL_X11_LISTENER] =	&channel_post_x11_listener;
	channel_post[SSH_CHANNEL_AUTH_SOCKET] =		&channel_post_auth_listener;
	channel_post[SSH_CHANNEL_CONNECTING] =		&channel_post_connecting;
	channel_post[SSH_CHANNEL_DYNAMIC] =		&channel_post_open;
	channel_post[SSH_CHANNEL_MUX_LISTENER] =	&channel_post_mux_listener;
	channel_post[SSH_CHANNEL_MUX_CLIENT] =		&channel_post_mux_client;
}

static void
channel_handler_init_13(void)
{
	channel_pre[SSH_CHANNEL_OPEN] =			&channel_pre_open_13;
	channel_pre[SSH_CHANNEL_X11_OPEN] =		&channel_pre_x11_open_13;
	channel_pre[SSH_CHANNEL_X11_LISTENER] =		&channel_pre_listener;
	channel_pre[SSH_CHANNEL_PORT_LISTENER] =	&channel_pre_listener;
	channel_pre[SSH_CHANNEL_AUTH_SOCKET] =		&channel_pre_listener;
	channel_pre[SSH_CHANNEL_INPUT_DRAINING] =	&channel_pre_input_draining;
	channel_pre[SSH_CHANNEL_OUTPUT_DRAINING] =	&channel_pre_output_draining;
	channel_pre[SSH_CHANNEL_CONNECTING] =		&channel_pre_connecting;
	channel_pre[SSH_CHANNEL_DYNAMIC] =		&channel_pre_dynamic;

	channel_post[SSH_CHANNEL_OPEN] =		&channel_post_open;
	channel_post[SSH_CHANNEL_X11_LISTENER] =	&channel_post_x11_listener;
	channel_post[SSH_CHANNEL_PORT_LISTENER] =	&channel_post_port_listener;
	channel_post[SSH_CHANNEL_AUTH_SOCKET] =		&channel_post_auth_listener;
	channel_post[SSH_CHANNEL_OUTPUT_DRAINING] =	&channel_post_output_drain_13;
	channel_post[SSH_CHANNEL_CONNECTING] =		&channel_post_connecting;
	channel_post[SSH_CHANNEL_DYNAMIC] =		&channel_post_open;
}

static void
channel_handler_init_15(void)
{
	channel_pre[SSH_CHANNEL_OPEN] =			&channel_pre_open;
	channel_pre[SSH_CHANNEL_X11_OPEN] =		&channel_pre_x11_open;
	channel_pre[SSH_CHANNEL_X11_LISTENER] =		&channel_pre_listener;
	channel_pre[SSH_CHANNEL_PORT_LISTENER] =	&channel_pre_listener;
	channel_pre[SSH_CHANNEL_AUTH_SOCKET] =		&channel_pre_listener;
	channel_pre[SSH_CHANNEL_CONNECTING] =		&channel_pre_connecting;
	channel_pre[SSH_CHANNEL_DYNAMIC] =		&channel_pre_dynamic;

	channel_post[SSH_CHANNEL_X11_LISTENER] =	&channel_post_x11_listener;
	channel_post[SSH_CHANNEL_PORT_LISTENER] =	&channel_post_port_listener;
	channel_post[SSH_CHANNEL_AUTH_SOCKET] =		&channel_post_auth_listener;
	channel_post[SSH_CHANNEL_OPEN] =		&channel_post_open;
	channel_post[SSH_CHANNEL_CONNECTING] =		&channel_post_connecting;
	channel_post[SSH_CHANNEL_DYNAMIC] =		&channel_post_open;
}

static void
channel_handler_init(void)
{
	int i;

	for (i = 0; i < SSH_CHANNEL_MAX_TYPE; i++) {
		channel_pre[i] = NULL;
		channel_post[i] = NULL;
	}
	if (compat20)
		channel_handler_init_20();
	else if (compat13)
		channel_handler_init_13();
	else
		channel_handler_init_15();
}

/* gc dead channels */
static void
channel_garbage_collect(Channel *c)
{
	if (c == NULL)
		return;
	if (c->detach_user != NULL) {
		if (!chan_is_dead(c, c->detach_close))
			return;
		debug2("channel %d: gc: notify user", c->self);
		c->detach_user(c->self, NULL);
		/* if we still have a callback */
		if (c->detach_user != NULL)
			return;
		debug2("channel %d: gc: user detached", c->self);
	}
	if (!chan_is_dead(c, 1))
		return;
	debug2("channel %d: garbage collecting", c->self);
	channel_free(c);
}

static void
channel_handler(chan_fn *ftab[], fd_set *readset, fd_set *writeset,
    time_t *unpause_secs)
{
	static int did_init = 0;
	u_int i, oalloc;
	Channel *c;
	time_t now;

	if (!did_init) {
		channel_handler_init();
		did_init = 1;
	}
	now = monotime();
	if (unpause_secs != NULL)
		*unpause_secs = 0;
	for (i = 0, oalloc = channels_alloc; i < oalloc; i++) {
		c = channels[i];
		if (c == NULL)
			continue;
		if (c->delayed) {
			if (ftab == channel_pre)
				c->delayed = 0;
			else
				continue;
		}
		if (ftab[c->type] != NULL) {
			/*
			 * Run handlers that are not paused.
			 */
			if (c->notbefore <= now)
				(*ftab[c->type])(c, readset, writeset);
			else if (unpause_secs != NULL) {
				/*
				 * Collect the time that the earliest
				 * channel comes off pause.
				 */
				debug3("%s: chan %d: skip for %d more seconds",
				    __func__, c->self,
				    (int)(c->notbefore - now));
				if (*unpause_secs == 0 ||
				    (c->notbefore - now) < *unpause_secs)
					*unpause_secs = c->notbefore - now;
			}
		}
		channel_garbage_collect(c);
	}
	if (unpause_secs != NULL && *unpause_secs != 0)
		debug3("%s: first channel unpauses in %d seconds",
		    __func__, (int)*unpause_secs);
}

/*
 * Allocate/update select bitmasks and add any bits relevant to channels in
 * select bitmasks.
 */
void
channel_prepare_select(fd_set **readsetp, fd_set **writesetp, int *maxfdp,
    u_int *nallocp, time_t *minwait_secs, int rekeying)
{
	u_int n, sz, nfdset;

	n = MAXIMUM(*maxfdp, channel_max_fd);

	nfdset = howmany(n+1, NFDBITS);
	/* Explicitly test here, because xrealloc isn't always called */
	if (nfdset && SIZE_MAX / nfdset < sizeof(fd_mask))
		fatal("channel_prepare_select: max_fd (%d) is too large", n);
	sz = nfdset * sizeof(fd_mask);

	/* perhaps check sz < nalloc/2 and shrink? */
	if (*readsetp == NULL || sz > *nallocp) {
		*readsetp = xreallocarray(*readsetp, nfdset, sizeof(fd_mask));
		*writesetp = xreallocarray(*writesetp, nfdset, sizeof(fd_mask));
		*nallocp = sz;
	}
	*maxfdp = n;
	memset(*readsetp, 0, sz);
	memset(*writesetp, 0, sz);

	if (!rekeying)
		channel_handler(channel_pre, *readsetp, *writesetp,
		    minwait_secs);
}

/*
 * After select, perform any appropriate operations for channels which have
 * events pending.
 */
void
channel_after_select(fd_set *readset, fd_set *writeset)
{
	channel_handler(channel_post, readset, writeset, NULL);
}


/* If there is data to send to the connection, enqueue some of it now. */
void
channel_output_poll(void)
{
	Channel *c;
	u_int i, len;

	for (i = 0; i < channels_alloc; i++) {
		c = channels[i];
		if (c == NULL)
			continue;

		/*
		 * We are only interested in channels that can have buffered
		 * incoming data.
		 */
		if (compat13) {
			if (c->type != SSH_CHANNEL_OPEN &&
			    c->type != SSH_CHANNEL_INPUT_DRAINING)
				continue;
		} else {
			if (c->type != SSH_CHANNEL_OPEN)
				continue;
		}
		if (compat20 &&
		    (c->flags & (CHAN_CLOSE_SENT|CHAN_CLOSE_RCVD))) {
			/* XXX is this true? */
			debug3("channel %d: will not send data after close", c->self);
			continue;
		}

		/* Get the amount of buffered data for this channel. */
		if ((c->istate == CHAN_INPUT_OPEN ||
		    c->istate == CHAN_INPUT_WAIT_DRAIN) &&
		    (len = buffer_len(&c->input)) > 0) {
			if (c->datagram) {
				if (len > 0) {
					u_char *data;
					u_int dlen;

					data = buffer_get_string(&c->input,
					    &dlen);
					if (dlen > c->remote_window ||
					    dlen > c->remote_maxpacket) {
						debug("channel %d: datagram "
						    "too big for channel",
						    c->self);
						free(data);
						continue;
					}
					packet_start(SSH2_MSG_CHANNEL_DATA);
					packet_put_int(c->remote_id);
					packet_put_string(data, dlen);
					packet_send();
					c->remote_window -= dlen;
					free(data);
				}
				continue;
			}
			/*
			 * Send some data for the other side over the secure
			 * connection.
			 */
			if (compat20) {
				if (len > c->remote_window)
					len = c->remote_window;
				if (len > c->remote_maxpacket)
					len = c->remote_maxpacket;
			} else {
				if (packet_is_interactive()) {
					if (len > 1024)
						len = 512;
				} else {
					/* Keep the packets at reasonable size. */
					if (len > packet_get_maxsize()/2)
						len = packet_get_maxsize()/2;
				}
			}
			if (len > 0) {
				packet_start(compat20 ?
				    SSH2_MSG_CHANNEL_DATA : SSH_MSG_CHANNEL_DATA);
				packet_put_int(c->remote_id);
				packet_put_string(buffer_ptr(&c->input), len);
				packet_send();
				buffer_consume(&c->input, len);
				c->remote_window -= len;
			}
		} else if (c->istate == CHAN_INPUT_WAIT_DRAIN) {
			if (compat13)
				fatal("cannot happen: istate == INPUT_WAIT_DRAIN for proto 1.3");
			/*
			 * input-buffer is empty and read-socket shutdown:
			 * tell peer, that we will not send more data: send IEOF.
			 * hack for extended data: delay EOF if EFD still in use.
			 */
			if (CHANNEL_EFD_INPUT_ACTIVE(c))
				debug2("channel %d: ibuf_empty delayed efd %d/(%d)",
				    c->self, c->efd, buffer_len(&c->extended));
			else
				chan_ibuf_empty(c);
		}
		/* Send extended data, i.e. stderr */
		if (compat20 &&
		    !(c->flags & CHAN_EOF_SENT) &&
		    c->remote_window > 0 &&
		    (len = buffer_len(&c->extended)) > 0 &&
		    c->extended_usage == CHAN_EXTENDED_READ) {
			debug2("channel %d: rwin %u elen %u euse %d",
			    c->self, c->remote_window, buffer_len(&c->extended),
			    c->extended_usage);
			if (len > c->remote_window)
				len = c->remote_window;
			if (len > c->remote_maxpacket)
				len = c->remote_maxpacket;
			packet_start(SSH2_MSG_CHANNEL_EXTENDED_DATA);
			packet_put_int(c->remote_id);
			packet_put_int(SSH2_EXTENDED_DATA_STDERR);
			packet_put_string(buffer_ptr(&c->extended), len);
			packet_send();
			buffer_consume(&c->extended, len);
			c->remote_window -= len;
			debug2("channel %d: sent ext data %d", c->self, len);
		}
	}
}

/* -- mux proxy support  */

/*
 * When multiplexing channel messages for mux clients we have to deal
 * with downstream messages from the mux client and upstream messages
 * from the ssh server:
 * 1) Handling downstream messages is straightforward and happens
 *    in channel_proxy_downstream():
 *    - We forward all messages (mostly) unmodified to the server.
 *    - However, in order to route messages from upstream to the correct
 *      downstream client, we have to replace the channel IDs used by the
 *      mux clients with a unique channel ID because the mux clients might
 *      use conflicting channel IDs.
 *    - so we inspect and change both SSH2_MSG_CHANNEL_OPEN and
 *      SSH2_MSG_CHANNEL_OPEN_CONFIRMATION messages, create a local
 *      SSH_CHANNEL_MUX_PROXY channel and replace the mux clients ID
 *      with the newly allocated channel ID.
 * 2) Upstream messages are received by matching SSH_CHANNEL_MUX_PROXY
 *    channels and procesed by channel_proxy_upstream(). The local channel ID
 *    is then translated back to the original mux client ID.
 * 3) In both cases we need to keep track of matching SSH2_MSG_CHANNEL_CLOSE
 *    messages so we can clean up SSH_CHANNEL_MUX_PROXY channels.
 * 4) The SSH_CHANNEL_MUX_PROXY channels also need to closed when the
 *    downstream mux client are removed.
 * 5) Handling SSH2_MSG_CHANNEL_OPEN messages from the upstream server
 *    requires more work, because they are not addressed to a specific
 *    channel. E.g. client_request_forwarded_tcpip() needs to figure
 *    out whether the request is addressed to the local client or a
 *    specific downstream client based on the listen-address/port.
 * 6) Agent and X11-Forwarding have a similar problem and are currenly
 *    not supported as the matching session/channel cannot be identified
 *    easily.
 */

/*
 * receive packets from downstream mux clients:
 * channel callback fired on read from mux client, creates
 * SSH_CHANNEL_MUX_PROXY channels and translates channel IDs
 * on channel creation.
 */
int
channel_proxy_downstream(Channel *downstream)
{
	Channel *c = NULL;
	struct ssh *ssh = active_state;
	struct sshbuf *original = NULL, *modified = NULL;
	const u_char *cp;
	char *ctype = NULL, *listen_host = NULL;
	u_char type;
	size_t have;
	int ret = -1, r, idx;
	u_int id, remote_id, listen_port;

	/* sshbuf_dump(&downstream->input, stderr); */
	if ((r = sshbuf_get_string_direct(&downstream->input, &cp, &have))
	    != 0) {
		error("%s: malformed message: %s", __func__, ssh_err(r));
		return -1;
	}
	if (have < 2) {
		error("%s: short message", __func__);
		return -1;
	}
	type = cp[1];
	/* skip padlen + type */
	cp += 2;
	have -= 2;
	if (ssh_packet_log_type(type))
		debug3("%s: channel %u: down->up: type %u", __func__,
		    downstream->self, type);

	switch (type) {
	case SSH2_MSG_CHANNEL_OPEN:
		if ((original = sshbuf_from(cp, have)) == NULL ||
		    (modified = sshbuf_new()) == NULL) {
			error("%s: alloc", __func__);
			goto out;
		}
		if ((r = sshbuf_get_cstring(original, &ctype, NULL)) != 0 ||
		    (r = sshbuf_get_u32(original, &id)) != 0) {
			error("%s: parse error %s", __func__, ssh_err(r));
			goto out;
		}
		c = channel_new("mux proxy", SSH_CHANNEL_MUX_PROXY,
		   -1, -1, -1, 0, 0, 0, ctype, 1);
		c->mux_ctx = downstream;	/* point to mux client */
		c->mux_downstream_id = id;	/* original downstream id */
		if ((r = sshbuf_put_cstring(modified, ctype)) != 0 ||
		    (r = sshbuf_put_u32(modified, c->self)) != 0 ||
		    (r = sshbuf_putb(modified, original)) != 0) {
			error("%s: compose error %s", __func__, ssh_err(r));
			channel_free(c);
			goto out;
		}
		break;
	case SSH2_MSG_CHANNEL_OPEN_CONFIRMATION:
		/*
		 * Almost the same as SSH2_MSG_CHANNEL_OPEN, except then we
		 * need to parse 'remote_id' instead of 'ctype'.
		 */
		if ((original = sshbuf_from(cp, have)) == NULL ||
		    (modified = sshbuf_new()) == NULL) {
			error("%s: alloc", __func__);
			goto out;
		}
		if ((r = sshbuf_get_u32(original, &remote_id)) != 0 ||
		    (r = sshbuf_get_u32(original, &id)) != 0) {
			error("%s: parse error %s", __func__, ssh_err(r));
			goto out;
		}
		c = channel_new("mux proxy", SSH_CHANNEL_MUX_PROXY,
		   -1, -1, -1, 0, 0, 0, "mux-down-connect", 1);
		c->mux_ctx = downstream;	/* point to mux client */
		c->mux_downstream_id = id;
		c->remote_id = remote_id;
		if ((r = sshbuf_put_u32(modified, remote_id)) != 0 ||
		    (r = sshbuf_put_u32(modified, c->self)) != 0 ||
		    (r = sshbuf_putb(modified, original)) != 0) {
			error("%s: compose error %s", __func__, ssh_err(r));
			channel_free(c);
			goto out;
		}
		break;
	case SSH2_MSG_GLOBAL_REQUEST:
		if ((original = sshbuf_from(cp, have)) == NULL) {
			error("%s: alloc", __func__);
			goto out;
		}
		if ((r = sshbuf_get_cstring(original, &ctype, NULL)) != 0) {
			error("%s: parse error %s", __func__, ssh_err(r));
			goto out;
		}
		if (strcmp(ctype, "tcpip-forward") != 0) {
			error("%s: unsupported request %s", __func__, ctype);
			goto out;
		}
		if ((r = sshbuf_get_u8(original, NULL)) != 0 ||
		    (r = sshbuf_get_cstring(original, &listen_host, NULL)) != 0 ||
		    (r = sshbuf_get_u32(original, &listen_port)) != 0) {
			error("%s: parse error %s", __func__, ssh_err(r));
			goto out;
		}
		if (listen_port > 65535) {
			error("%s: tcpip-forward for %s: bad port %u",
			    __func__, listen_host, listen_port);
			goto out;
		}
		/* Record that connection to this host/port is permitted. */
		permitted_opens = xreallocarray(permitted_opens,
		    num_permitted_opens + 1, sizeof(*permitted_opens));
		idx = num_permitted_opens++;
		permitted_opens[idx].host_to_connect = xstrdup("<mux>");
		permitted_opens[idx].port_to_connect = -1;
		permitted_opens[idx].listen_host = listen_host;
		permitted_opens[idx].listen_port = (int)listen_port;
		permitted_opens[idx].downstream = downstream;
		listen_host = NULL;
		break;
	case SSH2_MSG_CHANNEL_CLOSE:
		if (have < 4)
			break;
		remote_id = PEEK_U32(cp);
		if ((c = channel_by_remote_id(remote_id)) != NULL) {
			if (c->flags & CHAN_CLOSE_RCVD)
				channel_free(c);
			else
				c->flags |= CHAN_CLOSE_SENT;
		}
		break;
	}
	if (modified) {
		if ((r = sshpkt_start(ssh, type)) != 0 ||
		    (r = sshpkt_putb(ssh, modified)) != 0 ||
		    (r = sshpkt_send(ssh)) != 0) {
			error("%s: send %s", __func__, ssh_err(r));
			goto out;
		}
	} else {
		if ((r = sshpkt_start(ssh, type)) != 0 ||
		    (r = sshpkt_put(ssh, cp, have)) != 0 ||
		    (r = sshpkt_send(ssh)) != 0) {
			error("%s: send %s", __func__, ssh_err(r));
			goto out;
		}
	}
	ret = 0;
 out:
	free(ctype);
	free(listen_host);
	sshbuf_free(original);
	sshbuf_free(modified);
	return ret;
}

/*
 * receive packets from upstream server and de-multiplex packets
 * to correct downstream:
 * implemented as a helper for channel input handlers,
 * replaces local (proxy) channel ID with downstream channel ID.
 */
int
channel_proxy_upstream(Channel *c, int type, u_int32_t seq, void *ctxt)
{
	struct ssh *ssh = active_state;
	struct sshbuf *b = NULL;
	Channel *downstream;
	const u_char *cp = NULL;
	size_t len;
	int r;

	/*
	 * When receiving packets from the peer we need to check whether we
	 * need to forward the packets to the mux client. In this case we
	 * restore the orignal channel id and keep track of CLOSE messages,
	 * so we can cleanup the channel.
	 */
	if (c == NULL || c->type != SSH_CHANNEL_MUX_PROXY)
		return 0;
	if ((downstream = c->mux_ctx) == NULL)
		return 0;
	switch (type) {
	case SSH2_MSG_CHANNEL_CLOSE:
	case SSH2_MSG_CHANNEL_DATA:
	case SSH2_MSG_CHANNEL_EOF:
	case SSH2_MSG_CHANNEL_EXTENDED_DATA:
	case SSH2_MSG_CHANNEL_OPEN_CONFIRMATION:
	case SSH2_MSG_CHANNEL_OPEN_FAILURE:
	case SSH2_MSG_CHANNEL_WINDOW_ADJUST:
	case SSH2_MSG_CHANNEL_SUCCESS:
	case SSH2_MSG_CHANNEL_FAILURE:
	case SSH2_MSG_CHANNEL_REQUEST:
		break;
	default:
		debug2("%s: channel %u: unsupported type %u", __func__,
		    c->self, type);
		return 0;
	}
	if ((b = sshbuf_new()) == NULL) {
		error("%s: alloc reply", __func__);
		goto out;
	}
	/* get remaining payload (after id) */
	cp = sshpkt_ptr(ssh, &len);
	if (cp == NULL) {
		error("%s: no packet", __func__);
		goto out;
	}
	/* translate id and send to muxclient */
	if ((r = sshbuf_put_u8(b, 0)) != 0 ||	/* padlen */
	    (r = sshbuf_put_u8(b, type)) != 0 ||
	    (r = sshbuf_put_u32(b, c->mux_downstream_id)) != 0 ||
	    (r = sshbuf_put(b, cp, len)) != 0 ||
	    (r = sshbuf_put_stringb(&downstream->output, b)) != 0) {
		error("%s: compose for muxclient %s", __func__, ssh_err(r));
		goto out;
	}
	/* sshbuf_dump(b, stderr); */
	if (ssh_packet_log_type(type))
		debug3("%s: channel %u: up->down: type %u", __func__, c->self,
		    type);
 out:
	/* update state */
	switch (type) {
	case SSH2_MSG_CHANNEL_OPEN_CONFIRMATION:
		/* record remote_id for SSH2_MSG_CHANNEL_CLOSE */
		if (cp && len > 4)
			c->remote_id = PEEK_U32(cp);
		break;
	case SSH2_MSG_CHANNEL_CLOSE:
		if (c->flags & CHAN_CLOSE_SENT)
			channel_free(c);
		else
			c->flags |= CHAN_CLOSE_RCVD;
		break;
	}
	sshbuf_free(b);
	return 1;
}

/* -- protocol input */

/* ARGSUSED */
int
channel_input_data(int type, u_int32_t seq, void *ctxt)
{
	int id;
	const u_char *data;
	u_int data_len, win_len;
	Channel *c;

	/* Get the channel number and verify it. */
	id = packet_get_int();
	c = channel_lookup(id);
	if (c == NULL)
		packet_disconnect("Received data for nonexistent channel %d.", id);
	if (channel_proxy_upstream(c, type, seq, ctxt))
		return 0;

	/* Ignore any data for non-open channels (might happen on close) */
	if (c->type != SSH_CHANNEL_OPEN &&
	    c->type != SSH_CHANNEL_X11_OPEN)
		return 0;

	/* Get the data. */
	data = packet_get_string_ptr(&data_len);
	win_len = data_len;
	if (c->datagram)
		win_len += 4;  /* string length header */

	/*
	 * Ignore data for protocol > 1.3 if output end is no longer open.
	 * For protocol 2 the sending side is reducing its window as it sends
	 * data, so we must 'fake' consumption of the data in order to ensure
	 * that window updates are sent back.  Otherwise the connection might
	 * deadlock.
	 */
	if (!compat13 && c->ostate != CHAN_OUTPUT_OPEN) {
		if (compat20) {
			c->local_window -= win_len;
			c->local_consumed += win_len;
		}
		return 0;
	}

	if (compat20) {
		if (win_len > c->local_maxpacket) {
			logit("channel %d: rcvd big packet %d, maxpack %d",
			    c->self, win_len, c->local_maxpacket);
		}
		if (win_len > c->local_window) {
			logit("channel %d: rcvd too much data %d, win %d",
			    c->self, win_len, c->local_window);
			return 0;
		}
		c->local_window -= win_len;
	}
	if (c->datagram)
		buffer_put_string(&c->output, data, data_len);
	else
		buffer_append(&c->output, data, data_len);
	packet_check_eom();
	return 0;
}

/* ARGSUSED */
int
channel_input_extended_data(int type, u_int32_t seq, void *ctxt)
{
	int id;
	char *data;
	u_int data_len, tcode;
	Channel *c;

	/* Get the channel number and verify it. */
	id = packet_get_int();
	c = channel_lookup(id);

	if (c == NULL)
		packet_disconnect("Received extended_data for bad channel %d.", id);
	if (channel_proxy_upstream(c, type, seq, ctxt))
		return 0;
	if (c->type != SSH_CHANNEL_OPEN) {
		logit("channel %d: ext data for non open", id);
		return 0;
	}
	if (c->flags & CHAN_EOF_RCVD) {
		if (datafellows & SSH_BUG_EXTEOF)
			debug("channel %d: accepting ext data after eof", id);
		else
			packet_disconnect("Received extended_data after EOF "
			    "on channel %d.", id);
	}
	tcode = packet_get_int();
	if (c->efd == -1 ||
	    c->extended_usage != CHAN_EXTENDED_WRITE ||
	    tcode != SSH2_EXTENDED_DATA_STDERR) {
		logit("channel %d: bad ext data", c->self);
		return 0;
	}
	data = packet_get_string(&data_len);
	packet_check_eom();
	if (data_len > c->local_window) {
		logit("channel %d: rcvd too much extended_data %d, win %d",
		    c->self, data_len, c->local_window);
		free(data);
		return 0;
	}
	debug2("channel %d: rcvd ext data %d", c->self, data_len);
	c->local_window -= data_len;
	buffer_append(&c->extended, data, data_len);
	free(data);
	return 0;
}

/* ARGSUSED */
int
channel_input_ieof(int type, u_int32_t seq, void *ctxt)
{
	int id;
	Channel *c;

	id = packet_get_int();
	packet_check_eom();
	c = channel_lookup(id);
	if (c == NULL)
		packet_disconnect("Received ieof for nonexistent channel %d.", id);
	if (channel_proxy_upstream(c, type, seq, ctxt))
		return 0;
	chan_rcvd_ieof(c);

	/* XXX force input close */
	if (c->force_drain && c->istate == CHAN_INPUT_OPEN) {
		debug("channel %d: FORCE input drain", c->self);
		c->istate = CHAN_INPUT_WAIT_DRAIN;
		if (buffer_len(&c->input) == 0)
			chan_ibuf_empty(c);
	}
	return 0;
}

/* ARGSUSED */
int
channel_input_close(int type, u_int32_t seq, void *ctxt)
{
	int id;
	Channel *c;

	id = packet_get_int();
	packet_check_eom();
	c = channel_lookup(id);
	if (c == NULL)
		packet_disconnect("Received close for nonexistent channel %d.", id);
	if (channel_proxy_upstream(c, type, seq, ctxt))
		return 0;
	/*
	 * Send a confirmation that we have closed the channel and no more
	 * data is coming for it.
	 */
	packet_start(SSH_MSG_CHANNEL_CLOSE_CONFIRMATION);
	packet_put_int(c->remote_id);
	packet_send();

	/*
	 * If the channel is in closed state, we have sent a close request,
	 * and the other side will eventually respond with a confirmation.
	 * Thus, we cannot free the channel here, because then there would be
	 * no-one to receive the confirmation.  The channel gets freed when
	 * the confirmation arrives.
	 */
	if (c->type != SSH_CHANNEL_CLOSED) {
		/*
		 * Not a closed channel - mark it as draining, which will
		 * cause it to be freed later.
		 */
		buffer_clear(&c->input);
		c->type = SSH_CHANNEL_OUTPUT_DRAINING;
	}
	return 0;
}

/* proto version 1.5 overloads CLOSE_CONFIRMATION with OCLOSE */
/* ARGSUSED */
int
channel_input_oclose(int type, u_int32_t seq, void *ctxt)
{
	int id = packet_get_int();
	Channel *c = channel_lookup(id);

	if (c == NULL)
		packet_disconnect("Received oclose for nonexistent channel %d.", id);
	if (channel_proxy_upstream(c, type, seq, ctxt))
		return 0;
	packet_check_eom();
	chan_rcvd_oclose(c);
	return 0;
}

/* ARGSUSED */
int
channel_input_close_confirmation(int type, u_int32_t seq, void *ctxt)
{
	int id = packet_get_int();
	Channel *c = channel_lookup(id);

	if (c == NULL)
		packet_disconnect("Received close confirmation for "
		    "out-of-range channel %d.", id);
	if (channel_proxy_upstream(c, type, seq, ctxt))
		return 0;
	packet_check_eom();
	if (c->type != SSH_CHANNEL_CLOSED && c->type != SSH_CHANNEL_ABANDONED)
		packet_disconnect("Received close confirmation for "
		    "non-closed channel %d (type %d).", id, c->type);
	channel_free(c);
	return 0;
}

/* ARGSUSED */
int
channel_input_open_confirmation(int type, u_int32_t seq, void *ctxt)
{
	int id, remote_id;
	Channel *c;

	id = packet_get_int();
	c = channel_lookup(id);

	if (c==NULL)
		packet_disconnect("Received open confirmation for "
		    "unknown channel %d.", id);
	if (channel_proxy_upstream(c, type, seq, ctxt))
		return 0;
	if (c->type != SSH_CHANNEL_OPENING)
		packet_disconnect("Received open confirmation for "
		    "non-opening channel %d.", id);
	remote_id = packet_get_int();
	/* Record the remote channel number and mark that the channel is now open. */
	c->remote_id = remote_id;
	c->type = SSH_CHANNEL_OPEN;

	if (compat20) {
		c->remote_window = packet_get_int();
		c->remote_maxpacket = packet_get_int();
		if (c->open_confirm) {
			debug2("callback start");
			c->open_confirm(c->self, 1, c->open_confirm_ctx);
			debug2("callback done");
		}
		debug2("channel %d: open confirm rwindow %u rmax %u", c->self,
		    c->remote_window, c->remote_maxpacket);
	}
	packet_check_eom();
	return 0;
}

static char *
reason2txt(int reason)
{
	switch (reason) {
	case SSH2_OPEN_ADMINISTRATIVELY_PROHIBITED:
		return "administratively prohibited";
	case SSH2_OPEN_CONNECT_FAILED:
		return "connect failed";
	case SSH2_OPEN_UNKNOWN_CHANNEL_TYPE:
		return "unknown channel type";
	case SSH2_OPEN_RESOURCE_SHORTAGE:
		return "resource shortage";
	}
	return "unknown reason";
}

/* ARGSUSED */
int
channel_input_open_failure(int type, u_int32_t seq, void *ctxt)
{
	int id, reason;
	char *msg = NULL, *lang = NULL;
	Channel *c;

	id = packet_get_int();
	c = channel_lookup(id);

	if (c==NULL)
		packet_disconnect("Received open failure for "
		    "unknown channel %d.", id);
	if (channel_proxy_upstream(c, type, seq, ctxt))
		return 0;
	if (c->type != SSH_CHANNEL_OPENING)
		packet_disconnect("Received open failure for "
		    "non-opening channel %d.", id);
	if (compat20) {
		reason = packet_get_int();
		if (!(datafellows & SSH_BUG_OPENFAILURE)) {
			msg  = packet_get_string(NULL);
			lang = packet_get_string(NULL);
		}
		logit("channel %d: open failed: %s%s%s", id,
		    reason2txt(reason), msg ? ": ": "", msg ? msg : "");
		free(msg);
		free(lang);
		if (c->open_confirm) {
			debug2("callback start");
			c->open_confirm(c->self, 0, c->open_confirm_ctx);
			debug2("callback done");
		}
	}
	packet_check_eom();
	/* Schedule the channel for cleanup/deletion. */
	chan_mark_dead(c);
	return 0;
}

/* ARGSUSED */
int
channel_input_window_adjust(int type, u_int32_t seq, void *ctxt)
{
	Channel *c;
	int id;
	u_int adjust, tmp;

	if (!compat20)
		return 0;

	/* Get the channel number and verify it. */
	id = packet_get_int();
	c = channel_lookup(id);

	if (c == NULL) {
		logit("Received window adjust for non-open channel %d.", id);
		return 0;
	}
	if (channel_proxy_upstream(c, type, seq, ctxt))
		return 0;
	adjust = packet_get_int();
	packet_check_eom();
	debug2("channel %d: rcvd adjust %u", id, adjust);
	if ((tmp = c->remote_window + adjust) < c->remote_window)
		fatal("channel %d: adjust %u overflows remote window %u",
		    id, adjust, c->remote_window);
	c->remote_window = tmp;
	return 0;
}

/* ARGSUSED */
int
channel_input_port_open(int type, u_int32_t seq, void *ctxt)
{
	Channel *c = NULL;
	u_short host_port;
	char *host, *originator_string;
	int remote_id;

	remote_id = packet_get_int();
	host = packet_get_string(NULL);
	host_port = packet_get_int();

	if (packet_get_protocol_flags() & SSH_PROTOFLAG_HOST_IN_FWD_OPEN) {
		originator_string = packet_get_string(NULL);
	} else {
		originator_string = xstrdup("unknown (remote did not supply name)");
	}
	packet_check_eom();
	c = channel_connect_to_port(host, host_port,
	    "connected socket", originator_string, NULL, NULL);
	free(originator_string);
	free(host);
	if (c == NULL) {
		packet_start(SSH_MSG_CHANNEL_OPEN_FAILURE);
		packet_put_int(remote_id);
		packet_send();
	} else
		c->remote_id = remote_id;
	return 0;
}

/* ARGSUSED */
int
channel_input_status_confirm(int type, u_int32_t seq, void *ctxt)
{
	Channel *c;
	struct channel_confirm *cc;
	int id;

	/* Reset keepalive timeout */
	packet_set_alive_timeouts(0);

	id = packet_get_int();
	debug2("channel_input_status_confirm: type %d id %d", type, id);

	if ((c = channel_lookup(id)) == NULL) {
		logit("channel_input_status_confirm: %d: unknown", id);
		return 0;
	}	
	if (channel_proxy_upstream(c, type, seq, ctxt))
		return 0;
	packet_check_eom();
	if ((cc = TAILQ_FIRST(&c->status_confirms)) == NULL)
		return 0;
	cc->cb(type, c, cc->ctx);
	TAILQ_REMOVE(&c->status_confirms, cc, entry);
	explicit_bzero(cc, sizeof(*cc));
	free(cc);
	return 0;
}

/* -- tcp forwarding */

void
channel_set_af(int af)
{
	IPv4or6 = af;
}


/*
 * Determine whether or not a port forward listens to loopback, the
 * specified address or wildcard. On the client, a specified bind
 * address will always override gateway_ports. On the server, a
 * gateway_ports of 1 (``yes'') will override the client's specification
 * and force a wildcard bind, whereas a value of 2 (``clientspecified'')
 * will bind to whatever address the client asked for.
 *
 * Special-case listen_addrs are:
 *
 * "0.0.0.0"               -> wildcard v4/v6 if SSH_OLD_FORWARD_ADDR
 * "" (empty string), "*"  -> wildcard v4/v6
 * "localhost"             -> loopback v4/v6
 * "127.0.0.1" / "::1"     -> accepted even if gateway_ports isn't set
 */
static const char *
channel_fwd_bind_addr(const char *listen_addr, int *wildcardp,
    int is_client, struct ForwardOptions *fwd_opts)
{
	const char *addr = NULL;
	int wildcard = 0;

	if (listen_addr == NULL) {
		/* No address specified: default to gateway_ports setting */
		if (fwd_opts->gateway_ports)
			wildcard = 1;
	} else if (fwd_opts->gateway_ports || is_client) {
		if (((datafellows & SSH_OLD_FORWARD_ADDR) &&
		    strcmp(listen_addr, "0.0.0.0") == 0 && is_client == 0) ||
		    *listen_addr == '\0' || strcmp(listen_addr, "*") == 0 ||
		    (!is_client && fwd_opts->gateway_ports == 1)) {
			wildcard = 1;
			/*
			 * Notify client if they requested a specific listen
			 * address and it was overridden.
			 */
			if (*listen_addr != '\0' &&
			    strcmp(listen_addr, "0.0.0.0") != 0 &&
			    strcmp(listen_addr, "*") != 0) {
				packet_send_debug("Forwarding listen address "
				    "\"%s\" overridden by server "
				    "GatewayPorts", listen_addr);
			}
		} else if (strcmp(listen_addr, "localhost") != 0 ||
		    strcmp(listen_addr, "127.0.0.1") == 0 ||
		    strcmp(listen_addr, "::1") == 0) {
			/* Accept localhost address when GatewayPorts=yes */
			addr = listen_addr;
		}
	} else if (strcmp(listen_addr, "127.0.0.1") == 0 ||
	    strcmp(listen_addr, "::1") == 0) {
		/*
		 * If a specific IPv4/IPv6 localhost address has been
		 * requested then accept it even if gateway_ports is in
		 * effect. This allows the client to prefer IPv4 or IPv6.
		 */
		addr = listen_addr;
	}
	if (wildcardp != NULL)
		*wildcardp = wildcard;
	return addr;
}

static int
channel_setup_fwd_listener_tcpip(int type, struct Forward *fwd,
    int *allocated_listen_port, struct ForwardOptions *fwd_opts)
{
	Channel *c;
	int sock, r, success = 0, wildcard = 0, is_client;
	struct addrinfo hints, *ai, *aitop;
	const char *host, *addr;
	char ntop[NI_MAXHOST], strport[NI_MAXSERV];
	in_port_t *lport_p;

	is_client = (type == SSH_CHANNEL_PORT_LISTENER);

	if (is_client && fwd->connect_path != NULL) {
		host = fwd->connect_path;
	} else {
		host = (type == SSH_CHANNEL_RPORT_LISTENER) ?
		    fwd->listen_host : fwd->connect_host;
		if (host == NULL) {
			error("No forward host name.");
			return 0;
		}
		if (strlen(host) >= NI_MAXHOST) {
			error("Forward host name too long.");
			return 0;
		}
	}

	/* Determine the bind address, cf. channel_fwd_bind_addr() comment */
	addr = channel_fwd_bind_addr(fwd->listen_host, &wildcard,
	    is_client, fwd_opts);
	debug3("%s: type %d wildcard %d addr %s", __func__,
	    type, wildcard, (addr == NULL) ? "NULL" : addr);

	/*
	 * getaddrinfo returns a loopback address if the hostname is
	 * set to NULL and hints.ai_flags is not AI_PASSIVE
	 */
	memset(&hints, 0, sizeof(hints));
	hints.ai_family = IPv4or6;
	hints.ai_flags = wildcard ? AI_PASSIVE : 0;
	hints.ai_socktype = SOCK_STREAM;
	snprintf(strport, sizeof strport, "%d", fwd->listen_port);
	if ((r = getaddrinfo(addr, strport, &hints, &aitop)) != 0) {
		if (addr == NULL) {
			/* This really shouldn't happen */
			packet_disconnect("getaddrinfo: fatal error: %s",
			    ssh_gai_strerror(r));
		} else {
			error("%s: getaddrinfo(%.64s): %s", __func__, addr,
			    ssh_gai_strerror(r));
		}
		return 0;
	}
	if (allocated_listen_port != NULL)
		*allocated_listen_port = 0;
	for (ai = aitop; ai; ai = ai->ai_next) {
		switch (ai->ai_family) {
		case AF_INET:
			lport_p = &((struct sockaddr_in *)ai->ai_addr)->
			    sin_port;
			break;
		case AF_INET6:
			lport_p = &((struct sockaddr_in6 *)ai->ai_addr)->
			    sin6_port;
			break;
		default:
			continue;
		}
		/*
		 * If allocating a port for -R forwards, then use the
		 * same port for all address families.
		 */
		if (type == SSH_CHANNEL_RPORT_LISTENER && fwd->listen_port == 0 &&
		    allocated_listen_port != NULL && *allocated_listen_port > 0)
			*lport_p = htons(*allocated_listen_port);

		if (getnameinfo(ai->ai_addr, ai->ai_addrlen, ntop, sizeof(ntop),
		    strport, sizeof(strport), NI_NUMERICHOST|NI_NUMERICSERV) != 0) {
			error("%s: getnameinfo failed", __func__);
			continue;
		}
		/* Create a port to listen for the host. */
		sock = socket(ai->ai_family, ai->ai_socktype, ai->ai_protocol);
		if (sock < 0) {
			/* this is no error since kernel may not support ipv6 */
			verbose("socket: %.100s", strerror(errno));
			continue;
		}

		channel_set_reuseaddr(sock);
		if (ai->ai_family == AF_INET6)
			sock_set_v6only(sock);

		debug("Local forwarding listening on %s port %s.",
		    ntop, strport);

		/* Bind the socket to the address. */
		if (bind(sock, ai->ai_addr, ai->ai_addrlen) < 0) {
			/* address can be in use ipv6 address is already bound */
			if (!ai->ai_next)
				error("bind: %.100s", strerror(errno));
			else
				verbose("bind: %.100s", strerror(errno));

			close(sock);
			continue;
		}
		/* Start listening for connections on the socket. */
		if (listen(sock, SSH_LISTEN_BACKLOG) < 0) {
			error("listen: %.100s", strerror(errno));
			close(sock);
			continue;
		}

		/*
		 * fwd->listen_port == 0 requests a dynamically allocated port -
		 * record what we got.
		 */
		if (type == SSH_CHANNEL_RPORT_LISTENER && fwd->listen_port == 0 &&
		    allocated_listen_port != NULL &&
		    *allocated_listen_port == 0) {
			*allocated_listen_port = get_local_port(sock);
			debug("Allocated listen port %d",
			    *allocated_listen_port);
		}

		/* Allocate a channel number for the socket. */
		c = channel_new("port listener", type, sock, sock, -1,
		    CHAN_TCP_WINDOW_DEFAULT, CHAN_TCP_PACKET_DEFAULT,
		    0, "port listener", 1);
		c->path = xstrdup(host);
		c->host_port = fwd->connect_port;
		c->listening_addr = addr == NULL ? NULL : xstrdup(addr);
		if (fwd->listen_port == 0 && allocated_listen_port != NULL &&
		    !(datafellows & SSH_BUG_DYNAMIC_RPORT))
			c->listening_port = *allocated_listen_port;
		else
			c->listening_port = fwd->listen_port;
		success = 1;
	}
	if (success == 0)
		error("%s: cannot listen to port: %d", __func__,
		    fwd->listen_port);
	freeaddrinfo(aitop);
	return success;
}

static int
channel_setup_fwd_listener_streamlocal(int type, struct Forward *fwd,
    struct ForwardOptions *fwd_opts)
{
	struct sockaddr_un sunaddr;
	const char *path;
	Channel *c;
	int port, sock;
	mode_t omask;

	switch (type) {
	case SSH_CHANNEL_UNIX_LISTENER:
		if (fwd->connect_path != NULL) {
			if (strlen(fwd->connect_path) > sizeof(sunaddr.sun_path)) {
				error("Local connecting path too long: %s",
				    fwd->connect_path);
				return 0;
			}
			path = fwd->connect_path;
			port = PORT_STREAMLOCAL;
		} else {
			if (fwd->connect_host == NULL) {
				error("No forward host name.");
				return 0;
			}
			if (strlen(fwd->connect_host) >= NI_MAXHOST) {
				error("Forward host name too long.");
				return 0;
			}
			path = fwd->connect_host;
			port = fwd->connect_port;
		}
		break;
	case SSH_CHANNEL_RUNIX_LISTENER:
		path = fwd->listen_path;
		port = PORT_STREAMLOCAL;
		break;
	default:
		error("%s: unexpected channel type %d", __func__, type);
		return 0;
	}

	if (fwd->listen_path == NULL) {
		error("No forward path name.");
		return 0;
	}
	if (strlen(fwd->listen_path) > sizeof(sunaddr.sun_path)) {
		error("Local listening path too long: %s", fwd->listen_path);
		return 0;
	}

	debug3("%s: type %d path %s", __func__, type, fwd->listen_path);

	/* Start a Unix domain listener. */
	omask = umask(fwd_opts->streamlocal_bind_mask);
	sock = unix_listener(fwd->listen_path, SSH_LISTEN_BACKLOG,
	    fwd_opts->streamlocal_bind_unlink);
	umask(omask);
	if (sock < 0)
		return 0;

	debug("Local forwarding listening on path %s.", fwd->listen_path);

	/* Allocate a channel number for the socket. */
	c = channel_new("unix listener", type, sock, sock, -1,
	    CHAN_TCP_WINDOW_DEFAULT, CHAN_TCP_PACKET_DEFAULT,
	    0, "unix listener", 1);
	c->path = xstrdup(path);
	c->host_port = port;
	c->listening_port = PORT_STREAMLOCAL;
	c->listening_addr = xstrdup(fwd->listen_path);
	return 1;
}

static int
channel_cancel_rport_listener_tcpip(const char *host, u_short port)
{
	u_int i;
	int found = 0;

	for (i = 0; i < channels_alloc; i++) {
		Channel *c = channels[i];
		if (c == NULL || c->type != SSH_CHANNEL_RPORT_LISTENER)
			continue;
		if (strcmp(c->path, host) == 0 && c->listening_port == port) {
			debug2("%s: close channel %d", __func__, i);
			channel_free(c);
			found = 1;
		}
	}

	return (found);
}

static int
channel_cancel_rport_listener_streamlocal(const char *path)
{
	u_int i;
	int found = 0;

	for (i = 0; i < channels_alloc; i++) {
		Channel *c = channels[i];
		if (c == NULL || c->type != SSH_CHANNEL_RUNIX_LISTENER)
			continue;
		if (c->path == NULL)
			continue;
		if (strcmp(c->path, path) == 0) {
			debug2("%s: close channel %d", __func__, i);
			channel_free(c);
			found = 1;
		}
	}

	return (found);
}

int
channel_cancel_rport_listener(struct Forward *fwd)
{
	if (fwd->listen_path != NULL)
		return channel_cancel_rport_listener_streamlocal(fwd->listen_path);
	else
		return channel_cancel_rport_listener_tcpip(fwd->listen_host, fwd->listen_port);
}

static int
channel_cancel_lport_listener_tcpip(const char *lhost, u_short lport,
    int cport, struct ForwardOptions *fwd_opts)
{
	u_int i;
	int found = 0;
	const char *addr = channel_fwd_bind_addr(lhost, NULL, 1, fwd_opts);

	for (i = 0; i < channels_alloc; i++) {
		Channel *c = channels[i];
		if (c == NULL || c->type != SSH_CHANNEL_PORT_LISTENER)
			continue;
		if (c->listening_port != lport)
			continue;
		if (cport == CHANNEL_CANCEL_PORT_STATIC) {
			/* skip dynamic forwardings */
			if (c->host_port == 0)
				continue;
		} else {
			if (c->host_port != cport)
				continue;
		}
		if ((c->listening_addr == NULL && addr != NULL) ||
		    (c->listening_addr != NULL && addr == NULL))
			continue;
		if (addr == NULL || strcmp(c->listening_addr, addr) == 0) {
			debug2("%s: close channel %d", __func__, i);
			channel_free(c);
			found = 1;
		}
	}

	return (found);
}

static int
channel_cancel_lport_listener_streamlocal(const char *path)
{
	u_int i;
	int found = 0;

	if (path == NULL) {
		error("%s: no path specified.", __func__);
		return 0;
	}

	for (i = 0; i < channels_alloc; i++) {
		Channel *c = channels[i];
		if (c == NULL || c->type != SSH_CHANNEL_UNIX_LISTENER)
			continue;
		if (c->listening_addr == NULL)
			continue;
		if (strcmp(c->listening_addr, path) == 0) {
			debug2("%s: close channel %d", __func__, i);
			channel_free(c);
			found = 1;
		}
	}

	return (found);
}

int
channel_cancel_lport_listener(struct Forward *fwd, int cport, struct ForwardOptions *fwd_opts)
{
	if (fwd->listen_path != NULL)
		return channel_cancel_lport_listener_streamlocal(fwd->listen_path);
	else
		return channel_cancel_lport_listener_tcpip(fwd->listen_host, fwd->listen_port, cport, fwd_opts);
}

/* protocol local port fwd, used by ssh (and sshd in v1) */
int
channel_setup_local_fwd_listener(struct Forward *fwd, struct ForwardOptions *fwd_opts)
{
	if (fwd->listen_path != NULL) {
		return channel_setup_fwd_listener_streamlocal(
		    SSH_CHANNEL_UNIX_LISTENER, fwd, fwd_opts);
	} else {
		return channel_setup_fwd_listener_tcpip(SSH_CHANNEL_PORT_LISTENER,
		    fwd, NULL, fwd_opts);
	}
}

/* protocol v2 remote port fwd, used by sshd */
int
channel_setup_remote_fwd_listener(struct Forward *fwd,
    int *allocated_listen_port, struct ForwardOptions *fwd_opts)
{
	if (fwd->listen_path != NULL) {
		return channel_setup_fwd_listener_streamlocal(
		    SSH_CHANNEL_RUNIX_LISTENER, fwd, fwd_opts);
	} else {
		return channel_setup_fwd_listener_tcpip(
		    SSH_CHANNEL_RPORT_LISTENER, fwd, allocated_listen_port,
		    fwd_opts);
	}
}

/*
 * Translate the requested rfwd listen host to something usable for
 * this server.
 */
static const char *
channel_rfwd_bind_host(const char *listen_host)
{
	if (listen_host == NULL) {
		if (datafellows & SSH_BUG_RFWD_ADDR)
			return "127.0.0.1";
		else
			return "localhost";
	} else if (*listen_host == '\0' || strcmp(listen_host, "*") == 0) {
		if (datafellows & SSH_BUG_RFWD_ADDR)
			return "0.0.0.0";
		else
			return "";
	} else
		return listen_host;
}

/*
 * Initiate forwarding of connections to port "port" on remote host through
 * the secure channel to host:port from local side.
 * Returns handle (index) for updating the dynamic listen port with
 * channel_update_permitted_opens().
 */
int
channel_request_remote_forwarding(struct Forward *fwd)
{
	int type, success = 0, idx = -1;

	/* Send the forward request to the remote side. */
	if (compat20) {
		packet_start(SSH2_MSG_GLOBAL_REQUEST);
		if (fwd->listen_path != NULL) {
		    packet_put_cstring("streamlocal-forward@openssh.com");
		    packet_put_char(1);		/* boolean: want reply */
		    packet_put_cstring(fwd->listen_path);
		} else {
		    packet_put_cstring("tcpip-forward");
		    packet_put_char(1);		/* boolean: want reply */
		    packet_put_cstring(channel_rfwd_bind_host(fwd->listen_host));
		    packet_put_int(fwd->listen_port);
		}
		packet_send();
		packet_write_wait();
		/* Assume that server accepts the request */
		success = 1;
	} else if (fwd->listen_path == NULL) {
		packet_start(SSH_CMSG_PORT_FORWARD_REQUEST);
		packet_put_int(fwd->listen_port);
		packet_put_cstring(fwd->connect_host);
		packet_put_int(fwd->connect_port);
		packet_send();
		packet_write_wait();

		/* Wait for response from the remote side. */
		type = packet_read();
		switch (type) {
		case SSH_SMSG_SUCCESS:
			success = 1;
			break;
		case SSH_SMSG_FAILURE:
			break;
		default:
			/* Unknown packet */
			packet_disconnect("Protocol error for port forward request:"
			    "received packet type %d.", type);
		}
	} else {
		logit("Warning: Server does not support remote stream local forwarding.");
	}
	if (success) {
		/* Record that connection to this host/port is permitted. */
		permitted_opens = xreallocarray(permitted_opens,
		    num_permitted_opens + 1, sizeof(*permitted_opens));
		idx = num_permitted_opens++;
		if (fwd->connect_path != NULL) {
			permitted_opens[idx].host_to_connect =
			    xstrdup(fwd->connect_path);
			permitted_opens[idx].port_to_connect =
			    PORT_STREAMLOCAL;
		} else {
			permitted_opens[idx].host_to_connect =
			    xstrdup(fwd->connect_host);
			permitted_opens[idx].port_to_connect =
			    fwd->connect_port;
		}
		if (fwd->listen_path != NULL) {
			permitted_opens[idx].listen_host = NULL;
			permitted_opens[idx].listen_path =
			    xstrdup(fwd->listen_path);
			permitted_opens[idx].listen_port = PORT_STREAMLOCAL;
		} else {
			permitted_opens[idx].listen_host =
			    fwd->listen_host ? xstrdup(fwd->listen_host) : NULL;
			permitted_opens[idx].listen_path = NULL;
			permitted_opens[idx].listen_port = fwd->listen_port;
		}
		permitted_opens[idx].downstream = NULL;
	}
	return (idx);
}

static int
open_match(ForwardPermission *allowed_open, const char *requestedhost,
    int requestedport)
{
	if (allowed_open->host_to_connect == NULL)
		return 0;
	if (allowed_open->port_to_connect != FWD_PERMIT_ANY_PORT &&
	    allowed_open->port_to_connect != requestedport)
		return 0;
	if (strcmp(allowed_open->host_to_connect, FWD_PERMIT_ANY_HOST) != 0 &&
	    strcmp(allowed_open->host_to_connect, requestedhost) != 0)
		return 0;
	return 1;
}

/*
 * Note that in the listen host/port case
 * we don't support FWD_PERMIT_ANY_PORT and
 * need to translate between the configured-host (listen_host)
 * and what we've sent to the remote server (channel_rfwd_bind_host)
 */
static int
open_listen_match_tcpip(ForwardPermission *allowed_open,
    const char *requestedhost, u_short requestedport, int translate)
{
	const char *allowed_host;

	if (allowed_open->host_to_connect == NULL)
		return 0;
	if (allowed_open->listen_port != requestedport)
		return 0;
	if (!translate && allowed_open->listen_host == NULL &&
	    requestedhost == NULL)
		return 1;
	allowed_host = translate ?
	    channel_rfwd_bind_host(allowed_open->listen_host) :
	    allowed_open->listen_host;
	if (allowed_host == NULL ||
	    strcmp(allowed_host, requestedhost) != 0)
		return 0;
	return 1;
}

static int
open_listen_match_streamlocal(ForwardPermission *allowed_open,
    const char *requestedpath)
{
	if (allowed_open->host_to_connect == NULL)
		return 0;
	if (allowed_open->listen_port != PORT_STREAMLOCAL)
		return 0;
	if (allowed_open->listen_path == NULL ||
	    strcmp(allowed_open->listen_path, requestedpath) != 0)
		return 0;
	return 1;
}

/*
 * Request cancellation of remote forwarding of connection host:port from
 * local side.
 */
static int
channel_request_rforward_cancel_tcpip(const char *host, u_short port)
{
	int i;

	if (!compat20)
		return -1;

	for (i = 0; i < num_permitted_opens; i++) {
		if (open_listen_match_tcpip(&permitted_opens[i], host, port, 0))
			break;
	}
	if (i >= num_permitted_opens) {
		debug("%s: requested forward not found", __func__);
		return -1;
	}
	packet_start(SSH2_MSG_GLOBAL_REQUEST);
	packet_put_cstring("cancel-tcpip-forward");
	packet_put_char(0);
	packet_put_cstring(channel_rfwd_bind_host(host));
	packet_put_int(port);
	packet_send();

	permitted_opens[i].listen_port = 0;
	permitted_opens[i].port_to_connect = 0;
	free(permitted_opens[i].host_to_connect);
	permitted_opens[i].host_to_connect = NULL;
	free(permitted_opens[i].listen_host);
	permitted_opens[i].listen_host = NULL;
	permitted_opens[i].listen_path = NULL;
	permitted_opens[i].downstream = NULL;

	return 0;
}

/*
 * Request cancellation of remote forwarding of Unix domain socket
 * path from local side.
 */
static int
channel_request_rforward_cancel_streamlocal(const char *path)
{
	int i;

	if (!compat20)
		return -1;

	for (i = 0; i < num_permitted_opens; i++) {
		if (open_listen_match_streamlocal(&permitted_opens[i], path))
			break;
	}
	if (i >= num_permitted_opens) {
		debug("%s: requested forward not found", __func__);
		return -1;
	}
	packet_start(SSH2_MSG_GLOBAL_REQUEST);
	packet_put_cstring("cancel-streamlocal-forward@openssh.com");
	packet_put_char(0);
	packet_put_cstring(path);
	packet_send();

	permitted_opens[i].listen_port = 0;
	permitted_opens[i].port_to_connect = 0;
	free(permitted_opens[i].host_to_connect);
	permitted_opens[i].host_to_connect = NULL;
	permitted_opens[i].listen_host = NULL;
	free(permitted_opens[i].listen_path);
	permitted_opens[i].listen_path = NULL;
	permitted_opens[i].downstream = NULL;

	return 0;
}
 
/*
 * Request cancellation of remote forwarding of a connection from local side.
 */
int
channel_request_rforward_cancel(struct Forward *fwd)
{
	if (fwd->listen_path != NULL) {
		return (channel_request_rforward_cancel_streamlocal(
		    fwd->listen_path));
	} else {
		return (channel_request_rforward_cancel_tcpip(fwd->listen_host,
		    fwd->listen_port ? fwd->listen_port : fwd->allocated_port));
	}
}

/*
 * Permits opening to any host/port if permitted_opens[] is empty.  This is
 * usually called by the server, because the user could connect to any port
 * anyway, and the server has no way to know but to trust the client anyway.
 */
void
channel_permit_all_opens(void)
{
	if (num_permitted_opens == 0)
		all_opens_permitted = 1;
}

void
channel_add_permitted_opens(char *host, int port)
{
	debug("allow port forwarding to host %s port %d", host, port);

	permitted_opens = xreallocarray(permitted_opens,
	    num_permitted_opens + 1, sizeof(*permitted_opens));
	permitted_opens[num_permitted_opens].host_to_connect = xstrdup(host);
	permitted_opens[num_permitted_opens].port_to_connect = port;
	permitted_opens[num_permitted_opens].listen_host = NULL;
	permitted_opens[num_permitted_opens].listen_path = NULL;
	permitted_opens[num_permitted_opens].listen_port = 0;
	permitted_opens[num_permitted_opens].downstream = NULL;
	num_permitted_opens++;

	all_opens_permitted = 0;
}

/*
 * Update the listen port for a dynamic remote forward, after
 * the actual 'newport' has been allocated. If 'newport' < 0 is
 * passed then they entry will be invalidated.
 */
void
channel_update_permitted_opens(int idx, int newport)
{
	if (idx < 0 || idx >= num_permitted_opens) {
		debug("channel_update_permitted_opens: index out of range:"
		    " %d num_permitted_opens %d", idx, num_permitted_opens);
		return;
	}
	debug("%s allowed port %d for forwarding to host %s port %d",
	    newport > 0 ? "Updating" : "Removing",
	    newport,
	    permitted_opens[idx].host_to_connect,
	    permitted_opens[idx].port_to_connect);
	if (newport >= 0)  {
		permitted_opens[idx].listen_port = 
		    (datafellows & SSH_BUG_DYNAMIC_RPORT) ? 0 : newport;
	} else {
		permitted_opens[idx].listen_port = 0;
		permitted_opens[idx].port_to_connect = 0;
		free(permitted_opens[idx].host_to_connect);
		permitted_opens[idx].host_to_connect = NULL;
		free(permitted_opens[idx].listen_host);
		permitted_opens[idx].listen_host = NULL;
		free(permitted_opens[idx].listen_path);
		permitted_opens[idx].listen_path = NULL;
	}
}

int
channel_add_adm_permitted_opens(char *host, int port)
{
	debug("config allows port forwarding to host %s port %d", host, port);

	permitted_adm_opens = xreallocarray(permitted_adm_opens,
	    num_adm_permitted_opens + 1, sizeof(*permitted_adm_opens));
	permitted_adm_opens[num_adm_permitted_opens].host_to_connect
	     = xstrdup(host);
	permitted_adm_opens[num_adm_permitted_opens].port_to_connect = port;
	permitted_adm_opens[num_adm_permitted_opens].listen_host = NULL;
	permitted_adm_opens[num_adm_permitted_opens].listen_path = NULL;
	permitted_adm_opens[num_adm_permitted_opens].listen_port = 0;
	return ++num_adm_permitted_opens;
}

void
channel_disable_adm_local_opens(void)
{
	channel_clear_adm_permitted_opens();
	permitted_adm_opens = xcalloc(sizeof(*permitted_adm_opens), 1);
	permitted_adm_opens[num_adm_permitted_opens].host_to_connect = NULL;
	num_adm_permitted_opens = 1;
}

void
channel_clear_permitted_opens(void)
{
	int i;

	for (i = 0; i < num_permitted_opens; i++) {
		free(permitted_opens[i].host_to_connect);
		free(permitted_opens[i].listen_host);
		free(permitted_opens[i].listen_path);
	}
	free(permitted_opens);
	permitted_opens = NULL;
	num_permitted_opens = 0;
}

void
channel_clear_adm_permitted_opens(void)
{
	int i;

	for (i = 0; i < num_adm_permitted_opens; i++) {
		free(permitted_adm_opens[i].host_to_connect);
		free(permitted_adm_opens[i].listen_host);
		free(permitted_adm_opens[i].listen_path);
	}
	free(permitted_adm_opens);
	permitted_adm_opens = NULL;
	num_adm_permitted_opens = 0;
}

void
channel_print_adm_permitted_opens(void)
{
	int i;

	printf("permitopen");
	if (num_adm_permitted_opens == 0) {
		printf(" any\n");
		return;
	}
	for (i = 0; i < num_adm_permitted_opens; i++)
		if (permitted_adm_opens[i].host_to_connect == NULL)
			printf(" none");
		else
			printf(" %s:%d", permitted_adm_opens[i].host_to_connect,
			    permitted_adm_opens[i].port_to_connect);
	printf("\n");
}

/* returns port number, FWD_PERMIT_ANY_PORT or -1 on error */
int
permitopen_port(const char *p)
{
	int port;

	if (strcmp(p, "*") == 0)
		return FWD_PERMIT_ANY_PORT;
	if ((port = a2port(p)) > 0)
		return port;
	return -1;
}

/* Try to start non-blocking connect to next host in cctx list */
static int
connect_next(struct channel_connect *cctx)
{
	int sock, saved_errno;
	struct sockaddr_un *sunaddr;
	char ntop[NI_MAXHOST], strport[MAXIMUM(NI_MAXSERV,sizeof(sunaddr->sun_path))];

	for (; cctx->ai; cctx->ai = cctx->ai->ai_next) {
		switch (cctx->ai->ai_family) {
		case AF_UNIX:
			/* unix:pathname instead of host:port */
			sunaddr = (struct sockaddr_un *)cctx->ai->ai_addr;
			strlcpy(ntop, "unix", sizeof(ntop));
			strlcpy(strport, sunaddr->sun_path, sizeof(strport));
			break;
		case AF_INET:
		case AF_INET6:
			if (getnameinfo(cctx->ai->ai_addr, cctx->ai->ai_addrlen,
			    ntop, sizeof(ntop), strport, sizeof(strport),
			    NI_NUMERICHOST|NI_NUMERICSERV) != 0) {
				error("connect_next: getnameinfo failed");
				continue;
			}
			break;
		default:
			continue;
		}
		if ((sock = socket(cctx->ai->ai_family, cctx->ai->ai_socktype,
		    cctx->ai->ai_protocol)) == -1) {
			if (cctx->ai->ai_next == NULL)
				error("socket: %.100s", strerror(errno));
			else
				verbose("socket: %.100s", strerror(errno));
			continue;
		}
		if (set_nonblock(sock) == -1)
			fatal("%s: set_nonblock(%d)", __func__, sock);
		if (connect(sock, cctx->ai->ai_addr,
		    cctx->ai->ai_addrlen) == -1 && errno != EINPROGRESS) {
			debug("connect_next: host %.100s ([%.100s]:%s): "
			    "%.100s", cctx->host, ntop, strport,
			    strerror(errno));
			saved_errno = errno;
			close(sock);
			errno = saved_errno;
			continue;	/* fail -- try next */
		}
		if (cctx->ai->ai_family != AF_UNIX)
			set_nodelay(sock);
		debug("connect_next: host %.100s ([%.100s]:%s) "
		    "in progress, fd=%d", cctx->host, ntop, strport, sock);
		cctx->ai = cctx->ai->ai_next;
		return sock;
	}
	return -1;
}

static void
channel_connect_ctx_free(struct channel_connect *cctx)
{
	free(cctx->host);
	if (cctx->aitop) {
		if (cctx->aitop->ai_family == AF_UNIX)
			free(cctx->aitop);
		else
			freeaddrinfo(cctx->aitop);
	}
	memset(cctx, 0, sizeof(*cctx));
}

/*
 * Return CONNECTING channel to remote host:port or local socket path,
 * passing back the failure reason if appropriate.
 */
static Channel *
connect_to_reason(const char *name, int port, char *ctype, char *rname,
     int *reason, const char **errmsg)
{
	struct addrinfo hints;
	int gaierr;
	int sock = -1;
	char strport[NI_MAXSERV];
	struct channel_connect cctx;
	Channel *c;

	memset(&cctx, 0, sizeof(cctx));

	if (port == PORT_STREAMLOCAL) {
		struct sockaddr_un *sunaddr;
		struct addrinfo *ai;

		if (strlen(name) > sizeof(sunaddr->sun_path)) {
			error("%.100s: %.100s", name, strerror(ENAMETOOLONG));
			return (NULL);
		}

		/*
		 * Fake up a struct addrinfo for AF_UNIX connections.
		 * channel_connect_ctx_free() must check ai_family
		 * and use free() not freeaddirinfo() for AF_UNIX.
		 */
		ai = xmalloc(sizeof(*ai) + sizeof(*sunaddr));
		memset(ai, 0, sizeof(*ai) + sizeof(*sunaddr));
		ai->ai_addr = (struct sockaddr *)(ai + 1);
		ai->ai_addrlen = sizeof(*sunaddr);
		ai->ai_family = AF_UNIX;
		ai->ai_socktype = SOCK_STREAM;
		ai->ai_protocol = PF_UNSPEC;
		sunaddr = (struct sockaddr_un *)ai->ai_addr;
		sunaddr->sun_family = AF_UNIX;
		strlcpy(sunaddr->sun_path, name, sizeof(sunaddr->sun_path));
		cctx.aitop = ai;
	} else {
		memset(&hints, 0, sizeof(hints));
		hints.ai_family = IPv4or6;
		hints.ai_socktype = SOCK_STREAM;
		snprintf(strport, sizeof strport, "%d", port);
		if ((gaierr = getaddrinfo(name, strport, &hints, &cctx.aitop))
		    != 0) {
			if (errmsg != NULL)
				*errmsg = ssh_gai_strerror(gaierr);
			if (reason != NULL)
				*reason = SSH2_OPEN_CONNECT_FAILED;
			error("connect_to %.100s: unknown host (%s)", name,
			    ssh_gai_strerror(gaierr));
			return NULL;
		}
	}

	cctx.host = xstrdup(name);
	cctx.port = port;
	cctx.ai = cctx.aitop;

	if ((sock = connect_next(&cctx)) == -1) {
		error("connect to %.100s port %d failed: %s",
		    name, port, strerror(errno));
		channel_connect_ctx_free(&cctx);
		return NULL;
	}
	c = channel_new(ctype, SSH_CHANNEL_CONNECTING, sock, sock, -1,
	    CHAN_TCP_WINDOW_DEFAULT, CHAN_TCP_PACKET_DEFAULT, 0, rname, 1);
	c->connect_ctx = cctx;
	return c;
}

/* Return CONNECTING channel to remote host:port or local socket path */
static Channel *
connect_to(const char *name, int port, char *ctype, char *rname)
{
	return connect_to_reason(name, port, ctype, rname, NULL, NULL);
}

/*
 * returns either the newly connected channel or the downstream channel
 * that needs to deal with this connection.
 */
Channel *
channel_connect_by_listen_address(const char *listen_host,
    u_short listen_port, char *ctype, char *rname)
{
	int i;

	for (i = 0; i < num_permitted_opens; i++) {
		if (open_listen_match_tcpip(&permitted_opens[i], listen_host,
		    listen_port, 1)) {
			if (permitted_opens[i].downstream)
				return permitted_opens[i].downstream;
			return connect_to(
			    permitted_opens[i].host_to_connect,
			    permitted_opens[i].port_to_connect, ctype, rname);
		}
	}
	error("WARNING: Server requests forwarding for unknown listen_port %d",
	    listen_port);
	return NULL;
}

Channel *
channel_connect_by_listen_path(const char *path, char *ctype, char *rname)
{
	int i;

	for (i = 0; i < num_permitted_opens; i++) {
		if (open_listen_match_streamlocal(&permitted_opens[i], path)) {
			return connect_to(
			    permitted_opens[i].host_to_connect,
			    permitted_opens[i].port_to_connect, ctype, rname);
		}
	}
	error("WARNING: Server requests forwarding for unknown path %.100s",
	    path);
	return NULL;
}

/* Check if connecting to that port is permitted and connect. */
Channel *
channel_connect_to_port(const char *host, u_short port, char *ctype,
    char *rname, int *reason, const char **errmsg)
{
	int i, permit, permit_adm = 1;

	permit = all_opens_permitted;
	if (!permit) {
		for (i = 0; i < num_permitted_opens; i++)
			if (open_match(&permitted_opens[i], host, port)) {
				permit = 1;
				break;
			}
	}

	if (num_adm_permitted_opens > 0) {
		permit_adm = 0;
		for (i = 0; i < num_adm_permitted_opens; i++)
			if (open_match(&permitted_adm_opens[i], host, port)) {
				permit_adm = 1;
				break;
			}
	}

	if (!permit || !permit_adm) {
		logit("Received request to connect to host %.100s port %d, "
		    "but the request was denied.", host, port);
		if (reason != NULL)
			*reason = SSH2_OPEN_ADMINISTRATIVELY_PROHIBITED;
		return NULL;
	}
	return connect_to_reason(host, port, ctype, rname, reason, errmsg);
}

/* Check if connecting to that path is permitted and connect. */
Channel *
channel_connect_to_path(const char *path, char *ctype, char *rname)
{
	int i, permit, permit_adm = 1;

	permit = all_opens_permitted;
	if (!permit) {
		for (i = 0; i < num_permitted_opens; i++)
			if (open_match(&permitted_opens[i], path, PORT_STREAMLOCAL)) {
				permit = 1;
				break;
			}
	}

	if (num_adm_permitted_opens > 0) {
		permit_adm = 0;
		for (i = 0; i < num_adm_permitted_opens; i++)
			if (open_match(&permitted_adm_opens[i], path, PORT_STREAMLOCAL)) {
				permit_adm = 1;
				break;
			}
	}

	if (!permit || !permit_adm) {
		logit("Received request to connect to path %.100s, "
		    "but the request was denied.", path);
		return NULL;
	}
	return connect_to(path, PORT_STREAMLOCAL, ctype, rname);
}

void
channel_send_window_changes(void)
{
	u_int i;
	struct winsize ws;

	for (i = 0; i < channels_alloc; i++) {
		if (channels[i] == NULL || !channels[i]->client_tty ||
		    channels[i]->type != SSH_CHANNEL_OPEN)
			continue;
		if (ioctl(channels[i]->rfd, TIOCGWINSZ, &ws) < 0)
			continue;
		channel_request_start(i, "window-change", 0);
		packet_put_int((u_int)ws.ws_col);
		packet_put_int((u_int)ws.ws_row);
		packet_put_int((u_int)ws.ws_xpixel);
		packet_put_int((u_int)ws.ws_ypixel);
		packet_send();
	}
}

/* -- X11 forwarding */

/*
 * Creates an internet domain socket for listening for X11 connections.
 * Returns 0 and a suitable display number for the DISPLAY variable
 * stored in display_numberp , or -1 if an error occurs.
 */
int
x11_create_display_inet(int x11_display_offset, int x11_use_localhost,
    int single_connection, u_int *display_numberp, int **chanids)
{
	Channel *nc = NULL;
	int display_number, sock;
	u_short port;
	struct addrinfo hints, *ai, *aitop;
	char strport[NI_MAXSERV];
	int gaierr, n, num_socks = 0, socks[NUM_SOCKS];

	if (chanids == NULL)
		return -1;

	for (display_number = x11_display_offset;
	    display_number < MAX_DISPLAYS;
	    display_number++) {
		port = 6000 + display_number;
		memset(&hints, 0, sizeof(hints));
		hints.ai_family = IPv4or6;
		hints.ai_flags = x11_use_localhost ? 0: AI_PASSIVE;
		hints.ai_socktype = SOCK_STREAM;
		snprintf(strport, sizeof strport, "%d", port);
		if ((gaierr = getaddrinfo(NULL, strport, &hints, &aitop)) != 0) {
			error("getaddrinfo: %.100s", ssh_gai_strerror(gaierr));
			return -1;
		}
		for (ai = aitop; ai; ai = ai->ai_next) {
			if (ai->ai_family != AF_INET && ai->ai_family != AF_INET6)
				continue;
			sock = socket(ai->ai_family, ai->ai_socktype,
			    ai->ai_protocol);
			if (sock < 0) {
				if ((errno != EINVAL) && (errno != EAFNOSUPPORT)
#ifdef EPFNOSUPPORT
				    && (errno != EPFNOSUPPORT)
#endif 
				    ) {
					error("socket: %.100s", strerror(errno));
					freeaddrinfo(aitop);
					return -1;
				} else {
					debug("x11_create_display_inet: Socket family %d not supported",
						 ai->ai_family);
					continue;
				}
			}
			if (ai->ai_family == AF_INET6)
				sock_set_v6only(sock);
			if (x11_use_localhost)
				channel_set_reuseaddr(sock);
			if (bind(sock, ai->ai_addr, ai->ai_addrlen) < 0) {
				debug2("bind port %d: %.100s", port, strerror(errno));
				close(sock);

				for (n = 0; n < num_socks; n++) {
					close(socks[n]);
				}
				num_socks = 0;
				break;
			}
			socks[num_socks++] = sock;
			if (num_socks == NUM_SOCKS)
				break;
		}
		freeaddrinfo(aitop);
		if (num_socks > 0)
			break;
	}
	if (display_number >= MAX_DISPLAYS) {
		error("Failed to allocate internet-domain X11 display socket.");
		return -1;
	}
	/* Start listening for connections on the socket. */
	for (n = 0; n < num_socks; n++) {
		sock = socks[n];
		if (listen(sock, SSH_LISTEN_BACKLOG) < 0) {
			error("listen: %.100s", strerror(errno));
			close(sock);
			return -1;
		}
	}

	/* Allocate a channel for each socket. */
	*chanids = xcalloc(num_socks + 1, sizeof(**chanids));
	for (n = 0; n < num_socks; n++) {
		sock = socks[n];
		nc = channel_new("x11 listener",
		    SSH_CHANNEL_X11_LISTENER, sock, sock, -1,
		    CHAN_X11_WINDOW_DEFAULT, CHAN_X11_PACKET_DEFAULT,
		    0, "X11 inet listener", 1);
		nc->single_connection = single_connection;
		(*chanids)[n] = nc->self;
	}
	(*chanids)[n] = -1;

	/* Return the display number for the DISPLAY environment variable. */
	*display_numberp = display_number;
	return (0);
}

static int
connect_local_xsocket_path(const char *pathname)
{
	int sock;
	struct sockaddr_un addr;

	sock = socket(AF_UNIX, SOCK_STREAM, 0);
	if (sock < 0)
		error("socket: %.100s", strerror(errno));
	memset(&addr, 0, sizeof(addr));
	addr.sun_family = AF_UNIX;
	strlcpy(addr.sun_path, pathname, sizeof addr.sun_path);
	if (connect(sock, (struct sockaddr *)&addr, sizeof(addr)) == 0)
		return sock;
	close(sock);
	error("connect %.100s: %.100s", addr.sun_path, strerror(errno));
	return -1;
}

static int
connect_local_xsocket(u_int dnr)
{
	char buf[1024];
	snprintf(buf, sizeof buf, _PATH_UNIX_X, dnr);
	return connect_local_xsocket_path(buf);
}

#ifdef __APPLE__
static int
is_path_to_xsocket(const char *display, char *path, size_t pathlen)
{
	struct stat sbuf;

	if (strlcpy(path, display, pathlen) >= pathlen) {
		error("%s: display path too long", __func__);
		return 0;
	}
	if (display[0] != '/')
		return 0;
	if (stat(path, &sbuf) == 0) {
		return 1;
	} else {
		char *dot = strrchr(path, '.');
		if (dot != NULL) {
			*dot = '\0';
			if (stat(path, &sbuf) == 0) {
				return 1;
			}
		}
	}
<<<<<<< HEAD

=======
>>>>>>> d38f05db
	return 0;
}
#endif

int
x11_connect_display(void)
{
	u_int display_number;
	const char *display;
	char buf[1024], *cp;
	struct addrinfo hints, *ai, *aitop;
	char strport[NI_MAXSERV];
	int gaierr, sock = 0;

	/* Try to open a socket for the local X server. */
	display = getenv("DISPLAY");
	if (!display) {
		error("DISPLAY not set.");
		return -1;
	}
	/*
	 * Now we decode the value of the DISPLAY variable and make a
	 * connection to the real X server.
	 */

#ifdef __APPLE__
	/* Check if display is a path to a socket (as set by launchd). */
	{
		char path[PATH_MAX];

		if (is_path_to_xsocket(display, path, sizeof(path))) {
			debug("x11_connect_display: $DISPLAY is launchd");

			/* Create a socket. */
			sock = connect_local_xsocket_path(path);
			if (sock < 0)
				return -1;

			/* OK, we now have a connection to the display. */
			return sock;
		}
	}
#endif

	/*
	 * Check if it is a unix domain socket.  Unix domain displays are in
	 * one of the following formats: unix:d[.s], :d[.s], ::d[.s]
	 */
	if (strncmp(display, "unix:", 5) == 0 ||
	    display[0] == ':') {
		/* Connect to the unix domain socket. */
		if (sscanf(strrchr(display, ':') + 1, "%u", &display_number) != 1) {
			error("Could not parse display number from DISPLAY: %.100s",
			    display);
			return -1;
		}
		/* Create a socket. */
		sock = connect_local_xsocket(display_number);
		if (sock < 0)
			return -1;

		/* OK, we now have a connection to the display. */
		return sock;
	}
	/*
	 * Connect to an inet socket.  The DISPLAY value is supposedly
	 * hostname:d[.s], where hostname may also be numeric IP address.
	 */
	strlcpy(buf, display, sizeof(buf));
	cp = strchr(buf, ':');
	if (!cp) {
		error("Could not find ':' in DISPLAY: %.100s", display);
		return -1;
	}
	*cp = 0;
	/* buf now contains the host name.  But first we parse the display number. */
	if (sscanf(cp + 1, "%u", &display_number) != 1) {
		error("Could not parse display number from DISPLAY: %.100s",
		    display);
		return -1;
	}

	/* Look up the host address */
	memset(&hints, 0, sizeof(hints));
	hints.ai_family = IPv4or6;
	hints.ai_socktype = SOCK_STREAM;
	snprintf(strport, sizeof strport, "%u", 6000 + display_number);
	if ((gaierr = getaddrinfo(buf, strport, &hints, &aitop)) != 0) {
		error("%.100s: unknown host. (%s)", buf,
		ssh_gai_strerror(gaierr));
		return -1;
	}
	for (ai = aitop; ai; ai = ai->ai_next) {
		/* Create a socket. */
		sock = socket(ai->ai_family, ai->ai_socktype, ai->ai_protocol);
		if (sock < 0) {
			debug2("socket: %.100s", strerror(errno));
			continue;
		}
		/* Connect it to the display. */
		if (connect(sock, ai->ai_addr, ai->ai_addrlen) < 0) {
			debug2("connect %.100s port %u: %.100s", buf,
			    6000 + display_number, strerror(errno));
			close(sock);
			continue;
		}
		/* Success */
		break;
	}
	freeaddrinfo(aitop);
	if (!ai) {
		error("connect %.100s port %u: %.100s", buf, 6000 + display_number,
		    strerror(errno));
		return -1;
	}
	set_nodelay(sock);
	return sock;
}

/*
 * This is called when SSH_SMSG_X11_OPEN is received.  The packet contains
 * the remote channel number.  We should do whatever we want, and respond
 * with either SSH_MSG_OPEN_CONFIRMATION or SSH_MSG_OPEN_FAILURE.
 */

/* ARGSUSED */
int
x11_input_open(int type, u_int32_t seq, void *ctxt)
{
	Channel *c = NULL;
	int remote_id, sock = 0;
	char *remote_host;

	debug("Received X11 open request.");

	remote_id = packet_get_int();

	if (packet_get_protocol_flags() & SSH_PROTOFLAG_HOST_IN_FWD_OPEN) {
		remote_host = packet_get_string(NULL);
	} else {
		remote_host = xstrdup("unknown (remote did not supply name)");
	}
	packet_check_eom();

	/* Obtain a connection to the real X display. */
	sock = x11_connect_display();
	if (sock != -1) {
		/* Allocate a channel for this connection. */
		c = channel_new("connected x11 socket",
		    SSH_CHANNEL_X11_OPEN, sock, sock, -1, 0, 0, 0,
		    remote_host, 1);
		c->remote_id = remote_id;
		c->force_drain = 1;
	}
	free(remote_host);
	if (c == NULL) {
		/* Send refusal to the remote host. */
		packet_start(SSH_MSG_CHANNEL_OPEN_FAILURE);
		packet_put_int(remote_id);
	} else {
		/* Send a confirmation to the remote host. */
		packet_start(SSH_MSG_CHANNEL_OPEN_CONFIRMATION);
		packet_put_int(remote_id);
		packet_put_int(c->self);
	}
	packet_send();
	return 0;
}

/* dummy protocol handler that denies SSH-1 requests (agent/x11) */
/* ARGSUSED */
int
deny_input_open(int type, u_int32_t seq, void *ctxt)
{
	int rchan = packet_get_int();

	switch (type) {
	case SSH_SMSG_AGENT_OPEN:
		error("Warning: ssh server tried agent forwarding.");
		break;
	case SSH_SMSG_X11_OPEN:
		error("Warning: ssh server tried X11 forwarding.");
		break;
	default:
		error("deny_input_open: type %d", type);
		break;
	}
	error("Warning: this is probably a break-in attempt by a malicious server.");
	packet_start(SSH_MSG_CHANNEL_OPEN_FAILURE);
	packet_put_int(rchan);
	packet_send();
	return 0;
}

/*
 * Requests forwarding of X11 connections, generates fake authentication
 * data, and enables authentication spoofing.
 * This should be called in the client only.
 */
void
x11_request_forwarding_with_spoofing(int client_session_id, const char *disp,
    const char *proto, const char *data, int want_reply)
{
	u_int data_len = (u_int) strlen(data) / 2;
	u_int i, value;
	char *new_data;
	int screen_number;
	const char *cp;

	if (x11_saved_display == NULL)
		x11_saved_display = xstrdup(disp);
	else if (strcmp(disp, x11_saved_display) != 0) {
		error("x11_request_forwarding_with_spoofing: different "
		    "$DISPLAY already forwarded");
		return;
	}

	cp = strchr(disp, ':');
	if (cp)
		cp = strchr(cp, '.');
	if (cp)
		screen_number = (u_int)strtonum(cp + 1, 0, 400, NULL);
	else
		screen_number = 0;

	if (x11_saved_proto == NULL) {
		/* Save protocol name. */
		x11_saved_proto = xstrdup(proto);

		/* Extract real authentication data. */
		x11_saved_data = xmalloc(data_len);
		for (i = 0; i < data_len; i++) {
			if (sscanf(data + 2 * i, "%2x", &value) != 1)
				fatal("x11_request_forwarding: bad "
				    "authentication data: %.100s", data);
			x11_saved_data[i] = value;
		}
		x11_saved_data_len = data_len;

		/* Generate fake data of the same length. */
		x11_fake_data = xmalloc(data_len);
		arc4random_buf(x11_fake_data, data_len);
		x11_fake_data_len = data_len;
	}

	/* Convert the fake data into hex. */
	new_data = tohex(x11_fake_data, data_len);

	/* Send the request packet. */
	if (compat20) {
		channel_request_start(client_session_id, "x11-req", want_reply);
		packet_put_char(0);	/* XXX bool single connection */
	} else {
		packet_start(SSH_CMSG_X11_REQUEST_FORWARDING);
	}
	packet_put_cstring(proto);
	packet_put_cstring(new_data);
	packet_put_int(screen_number);
	packet_send();
	packet_write_wait();
	free(new_data);
}


/* -- agent forwarding */

/* Sends a message to the server to request authentication fd forwarding. */

void
auth_request_forwarding(void)
{
	packet_start(SSH_CMSG_AGENT_REQUEST_FORWARDING);
	packet_send();
	packet_write_wait();
}<|MERGE_RESOLUTION|>--- conflicted
+++ resolved
@@ -4396,10 +4396,6 @@
 			}
 		}
 	}
-<<<<<<< HEAD
-
-=======
->>>>>>> d38f05db
 	return 0;
 }
 #endif
@@ -4443,7 +4439,6 @@
 		}
 	}
 #endif
-
 	/*
 	 * Check if it is a unix domain socket.  Unix domain displays are in
 	 * one of the following formats: unix:d[.s], :d[.s], ::d[.s]
