--- conflicted
+++ resolved
@@ -93,13 +93,6 @@
 BuildRequires: openssl-devel < 1.1
 %endif # rhel == 7
 %endif # fedora >= 26
-<<<<<<< HEAD
-BuildRequires: /usr/bin/login
-BuildRequires: glibc-devel, pam
-%if 0%{?rhel} >= 6
-BuildRequires: /usr/include/security/pam_appl.h
-%endif # rhel >= 6
-=======
 %if 0%{?rhel} == 6
 BuildRequires: /bin/login
 %else
@@ -108,7 +101,6 @@
 BuildRequires: glibc-devel
 BuildRequires: pam
 BuildRequires: pam-devel
->>>>>>> 3d3cf8ff
 %if ! %{no_x11_askpass}
 BuildRequires: /usr/include/X11/Xlib.h
 # Xt development tools
@@ -421,11 +413,7 @@
 %endif
 
 %changelog
-<<<<<<< HEAD
-* Sat Feb  6 2019 Nico Kadel-Garcia <nkadel@gmail.com>
-=======
 * Sat Feb 16 2019 Nico Kadel-Garcia <nkadel@gmail.com>
->>>>>>> 3d3cf8ff
 - Require /usr/bin/login for for RHEL cross-compatibility.
 - Set epoch on for openssl requirements.
 - Change build6x to specific RHEL version requirements.
