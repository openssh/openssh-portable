--- conflicted
+++ resolved
@@ -1316,15 +1316,7 @@
 	char component[PATH_MAX];
 	struct stat st;
 
-<<<<<<< HEAD
-#ifdef WINDOWS
-	if (path[1] != ':')
-#else
-	if (*path != '/')
-#endif
-=======
 	if (!path_absolute(path))
->>>>>>> 85cf2488
 		fatal("chroot path does not begin at root");
 	if (strlen(path) >= sizeof(component))
 		fatal("chroot path too long");
@@ -1913,14 +1905,6 @@
 static int
 session_window_change_req(struct ssh *ssh, Session *s)
 {
-<<<<<<< HEAD
-	s->col = packet_get_int();
-	s->row = packet_get_int();
-	s->xpixel = packet_get_int();
-	s->ypixel = packet_get_int();
-	packet_check_eom();
-
-=======
 	int r;
 
 	if ((r = sshpkt_get_u32(ssh, &s->col)) != 0 ||
@@ -1929,7 +1913,6 @@
 	    (r = sshpkt_get_u32(ssh, &s->ypixel)) != 0 ||
 	    (r = sshpkt_get_end(ssh)) != 0)
 		sshpkt_fatal(ssh, r, "%s: parse packet", __func__);
->>>>>>> 85cf2488
 	pty_change_window_size(s->ptyfd, s->row, s->col, s->xpixel, s->ypixel);
 	return 1;
 }
