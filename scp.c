/* $OpenBSD: scp.c,v 1.204 2019/02/10 11:15:52 djm Exp $ */
/*
 * scp - secure remote copy.  This is basically patched BSD rcp which
 * uses ssh to do the data transfer (instead of using rcmd).
 *
 * NOTE: This version should NOT be suid root.  (This uses ssh to
 * do the transfer and ssh has the necessary privileges.)
 *
 * 1995 Timo Rinne <tri@iki.fi>, Tatu Ylonen <ylo@cs.hut.fi>
 *
 * As far as I am concerned, the code I have written for this software
 * can be used freely for any purpose.  Any derived versions of this
 * software must be clearly marked as such, and if the derived work is
 * incompatible with the protocol description in the RFC file, it must be
 * called by a name other than "ssh" or "Secure Shell".
 */
/*
 * Copyright (c) 1999 Theo de Raadt.  All rights reserved.
 * Copyright (c) 1999 Aaron Campbell.  All rights reserved.
 *
 * Redistribution and use in source and binary forms, with or without
 * modification, are permitted provided that the following conditions
 * are met:
 * 1. Redistributions of source code must retain the above copyright
 *    notice, this list of conditions and the following disclaimer.
 * 2. Redistributions in binary form must reproduce the above copyright
 *    notice, this list of conditions and the following disclaimer in the
 *    documentation and/or other materials provided with the distribution.
 *
 * THIS SOFTWARE IS PROVIDED BY THE AUTHOR ``AS IS'' AND ANY EXPRESS OR
 * IMPLIED WARRANTIES, INCLUDING, BUT NOT LIMITED TO, THE IMPLIED WARRANTIES
 * OF MERCHANTABILITY AND FITNESS FOR A PARTICULAR PURPOSE ARE DISCLAIMED.
 * IN NO EVENT SHALL THE AUTHOR BE LIABLE FOR ANY DIRECT, INDIRECT,
 * INCIDENTAL, SPECIAL, EXEMPLARY, OR CONSEQUENTIAL DAMAGES (INCLUDING, BUT
 * NOT LIMITED TO, PROCUREMENT OF SUBSTITUTE GOODS OR SERVICES; LOSS OF USE,
 * DATA, OR PROFITS; OR BUSINESS INTERRUPTION) HOWEVER CAUSED AND ON ANY
 * THEORY OF LIABILITY, WHETHER IN CONTRACT, STRICT LIABILITY, OR TORT
 * (INCLUDING NEGLIGENCE OR OTHERWISE) ARISING IN ANY WAY OUT OF THE USE OF
 * THIS SOFTWARE, EVEN IF ADVISED OF THE POSSIBILITY OF SUCH DAMAGE.
 */

/*
 * Parts from:
 *
 * Copyright (c) 1983, 1990, 1992, 1993, 1995
 *	The Regents of the University of California.  All rights reserved.
 *
 * Redistribution and use in source and binary forms, with or without
 * modification, are permitted provided that the following conditions
 * are met:
 * 1. Redistributions of source code must retain the above copyright
 *    notice, this list of conditions and the following disclaimer.
 * 2. Redistributions in binary form must reproduce the above copyright
 *    notice, this list of conditions and the following disclaimer in the
 *    documentation and/or other materials provided with the distribution.
 * 3. Neither the name of the University nor the names of its contributors
 *    may be used to endorse or promote products derived from this software
 *    without specific prior written permission.
 *
 * THIS SOFTWARE IS PROVIDED BY THE REGENTS AND CONTRIBUTORS ``AS IS'' AND
 * ANY EXPRESS OR IMPLIED WARRANTIES, INCLUDING, BUT NOT LIMITED TO, THE
 * IMPLIED WARRANTIES OF MERCHANTABILITY AND FITNESS FOR A PARTICULAR PURPOSE
 * ARE DISCLAIMED.  IN NO EVENT SHALL THE REGENTS OR CONTRIBUTORS BE LIABLE
 * FOR ANY DIRECT, INDIRECT, INCIDENTAL, SPECIAL, EXEMPLARY, OR CONSEQUENTIAL
 * DAMAGES (INCLUDING, BUT NOT LIMITED TO, PROCUREMENT OF SUBSTITUTE GOODS
 * OR SERVICES; LOSS OF USE, DATA, OR PROFITS; OR BUSINESS INTERRUPTION)
 * HOWEVER CAUSED AND ON ANY THEORY OF LIABILITY, WHETHER IN CONTRACT, STRICT
 * LIABILITY, OR TORT (INCLUDING NEGLIGENCE OR OTHERWISE) ARISING IN ANY WAY
 * OUT OF THE USE OF THIS SOFTWARE, EVEN IF ADVISED OF THE POSSIBILITY OF
 * SUCH DAMAGE.
 *
 */

#include "includes.h"

#include <sys/types.h>
#ifdef HAVE_SYS_STAT_H
# include <sys/stat.h>
#endif
#ifdef HAVE_POLL_H
#include <poll.h>
#else
# ifdef HAVE_SYS_POLL_H
#  include <sys/poll.h>
# endif
#endif
#ifdef HAVE_SYS_TIME_H
# include <sys/time.h>
#endif
#include <sys/wait.h>
#include <sys/uio.h>

#include <ctype.h>
#include <dirent.h>
#include <errno.h>
#include <fcntl.h>
#include <fnmatch.h>
#include <limits.h>
#include <locale.h>
#include <pwd.h>
#include <signal.h>
#include <stdarg.h>
#ifdef HAVE_STDINT_H
#include <stdint.h>
#endif
#include <stdio.h>
#include <stdlib.h>
#include <string.h>
#include <time.h>
#include <unistd.h>
#if defined(HAVE_STRNVIS) && defined(HAVE_VIS_H) && !defined(BROKEN_STRNVIS)
#include <vis.h>
#endif

#include "xmalloc.h"
#include "ssh.h"
#include "atomicio.h"
#include "pathnames.h"
#include "log.h"
#include "misc.h"
#include "progressmeter.h"
#include "utf8.h"

extern char *__progname;

#define COPY_BUFLEN	16384

int do_cmd(char *host, char *remuser, int port, char *cmd, int *fdin, int *fdout);
int do_cmd2(char *host, char *remuser, int port, char *cmd, int fdin, int fdout);

/* Struct for addargs */
arglist args;
arglist remote_remote_args;

/* Bandwidth limit */
long long limit_kbps = 0;
struct bwlimit bwlimit;

/* Name of current file being transferred. */
char *curfile;

/* This is set to non-zero to enable verbose mode. */
int verbose_mode = 0;

/* This is set to zero if the progressmeter is not desired. */
int showprogress = 1;

/*
 * This is set to non-zero if remote-remote copy should be piped
 * through this process.
 */
int throughlocal = 0;

/* Non-standard port to use for the ssh connection or -1. */
int sshport = -1;

/* This is the program to execute for the secured connection. ("ssh" or -S) */
char *ssh_program = _PATH_SSH_PROGRAM;

/* This is used to store the pid of ssh_program */
pid_t do_cmd_pid = -1;

static void
killchild(int signo)
{
	if (do_cmd_pid > 1) {
		kill(do_cmd_pid, signo ? signo : SIGTERM);
		waitpid(do_cmd_pid, NULL, 0);
	}

	if (signo)
		_exit(1);
	exit(1);
}

static void
suspchild(int signo)
{
	int status;

	if (do_cmd_pid > 1) {
		kill(do_cmd_pid, signo);
		while (waitpid(do_cmd_pid, &status, WUNTRACED) == -1 &&
		    errno == EINTR)
			;
		kill(getpid(), SIGSTOP);
	}
}

static int
do_local_cmd(arglist *a)
{
	u_int i;
	int status;
	pid_t pid;

	if (a->num == 0)
		fatal("do_local_cmd: no arguments");

	if (verbose_mode) {
		fprintf(stderr, "Executing:");
		for (i = 0; i < a->num; i++)
			fmprintf(stderr, " %s", a->list[i]);
		fprintf(stderr, "\n");
	}
	if ((pid = fork()) == -1)
		fatal("do_local_cmd: fork: %s", strerror(errno));

	if (pid == 0) {
		execvp(a->list[0], a->list);
		perror(a->list[0]);
		exit(1);
	}

	do_cmd_pid = pid;
	signal(SIGTERM, killchild);
	signal(SIGINT, killchild);
	signal(SIGHUP, killchild);

	while (waitpid(pid, &status, 0) == -1)
		if (errno != EINTR)
			fatal("do_local_cmd: waitpid: %s", strerror(errno));

	do_cmd_pid = -1;

	if (!WIFEXITED(status) || WEXITSTATUS(status) != 0)
		return (-1);

	return (0);
}

/*
 * This function executes the given command as the specified user on the
 * given host.  This returns < 0 if execution fails, and >= 0 otherwise. This
 * assigns the input and output file descriptors on success.
 */

int
do_cmd(char *host, char *remuser, int port, char *cmd, int *fdin, int *fdout)
{
	int pin[2], pout[2], reserved[2];

	if (verbose_mode)
		fmprintf(stderr,
		    "Executing: program %s host %s, user %s, command %s\n",
		    ssh_program, host,
		    remuser ? remuser : "(unspecified)", cmd);

	if (port == -1)
		port = sshport;

	/*
	 * Reserve two descriptors so that the real pipes won't get
	 * descriptors 0 and 1 because that will screw up dup2 below.
	 */
	if (pipe(reserved) < 0)
		fatal("pipe: %s", strerror(errno));

	/* Create a socket pair for communicating with ssh. */
	if (pipe(pin) < 0)
		fatal("pipe: %s", strerror(errno));
	if (pipe(pout) < 0)
		fatal("pipe: %s", strerror(errno));

	/* Free the reserved descriptors. */
	close(reserved[0]);
	close(reserved[1]);

	signal(SIGTSTP, suspchild);
	signal(SIGTTIN, suspchild);
	signal(SIGTTOU, suspchild);

	/* Fork a child to execute the command on the remote host using ssh. */
	do_cmd_pid = fork();
	if (do_cmd_pid == 0) {
		/* Child. */
		close(pin[1]);
		close(pout[0]);
		dup2(pin[0], 0);
		dup2(pout[1], 1);
		close(pin[0]);
		close(pout[1]);

		replacearg(&args, 0, "%s", ssh_program);
		if (port != -1) {
			addargs(&args, "-p");
			addargs(&args, "%d", port);
		}
		if (remuser != NULL) {
			addargs(&args, "-l");
			addargs(&args, "%s", remuser);
		}
		addargs(&args, "--");
		addargs(&args, "%s", host);
		addargs(&args, "%s", cmd);

		execvp(ssh_program, args.list);
		perror(ssh_program);
		exit(1);
	} else if (do_cmd_pid == -1) {
		fatal("fork: %s", strerror(errno));
	}
	/* Parent.  Close the other side, and return the local side. */
	close(pin[0]);
	*fdout = pin[1];
	close(pout[1]);
	*fdin = pout[0];
	signal(SIGTERM, killchild);
	signal(SIGINT, killchild);
	signal(SIGHUP, killchild);
	return 0;
}

/*
 * This function executes a command similar to do_cmd(), but expects the
 * input and output descriptors to be setup by a previous call to do_cmd().
 * This way the input and output of two commands can be connected.
 */
int
do_cmd2(char *host, char *remuser, int port, char *cmd, int fdin, int fdout)
{
	pid_t pid;
	int status;

	if (verbose_mode)
		fmprintf(stderr,
		    "Executing: 2nd program %s host %s, user %s, command %s\n",
		    ssh_program, host,
		    remuser ? remuser : "(unspecified)", cmd);

	if (port == -1)
		port = sshport;

	/* Fork a child to execute the command on the remote host using ssh. */
	pid = fork();
	if (pid == 0) {
		dup2(fdin, 0);
		dup2(fdout, 1);

		replacearg(&args, 0, "%s", ssh_program);
		if (port != -1) {
			addargs(&args, "-p");
			addargs(&args, "%d", port);
		}
		if (remuser != NULL) {
			addargs(&args, "-l");
			addargs(&args, "%s", remuser);
		}
		addargs(&args, "--");
		addargs(&args, "%s", host);
		addargs(&args, "%s", cmd);

		execvp(ssh_program, args.list);
		perror(ssh_program);
		exit(1);
	} else if (pid == -1) {
		fatal("fork: %s", strerror(errno));
	}
	while (waitpid(pid, &status, 0) == -1)
		if (errno != EINTR)
			fatal("do_cmd2: waitpid: %s", strerror(errno));
	return 0;
}

typedef struct {
	size_t cnt;
	char *buf;
} BUF;

BUF *allocbuf(BUF *, int, int);
void lostconn(int);
int okname(char *);
void run_err(const char *,...);
void verifydir(char *);

struct passwd *pwd;
uid_t userid;
int errs, remin, remout;
int Tflag, pflag, iamremote, iamrecursive, targetshouldbedirectory;

#define	CMDNEEDS	64
char cmd[CMDNEEDS];		/* must hold "rcp -r -p -d\0" */

int response(void);
void rsource(char *, struct stat *);
void sink(int, char *[], const char *);
void source(int, char *[]);
void tolocal(int, char *[]);
void toremote(int, char *[]);
void usage(void);

int
main(int argc, char **argv)
{
	int ch, fflag, tflag, status, n;
	char **newargv;
	const char *errstr;
	extern char *optarg;
	extern int optind;

	/* Ensure that fds 0, 1 and 2 are open or directed to /dev/null */
	sanitise_stdfd();

	seed_rng();

	msetlocale();

	/* Copy argv, because we modify it */
	newargv = xcalloc(MAXIMUM(argc + 1, 1), sizeof(*newargv));
	for (n = 0; n < argc; n++)
		newargv[n] = xstrdup(argv[n]);
	argv = newargv;

	__progname = ssh_get_progname(argv[0]);

	memset(&args, '\0', sizeof(args));
	memset(&remote_remote_args, '\0', sizeof(remote_remote_args));
	args.list = remote_remote_args.list = NULL;
	addargs(&args, "%s", ssh_program);
	addargs(&args, "-x");
	addargs(&args, "-oForwardAgent=no");
	addargs(&args, "-oPermitLocalCommand=no");
	addargs(&args, "-oClearAllForwardings=yes");
	addargs(&args, "-oRemoteCommand=none");
	addargs(&args, "-oRequestTTY=no");

	fflag = Tflag = tflag = 0;
	while ((ch = getopt(argc, argv,
	    "dfl:prtTvBCc:i:P:q12346S:o:F:J:")) != -1) {
		switch (ch) {
		/* User-visible flags. */
		case '1':
			fatal("SSH protocol v.1 is no longer supported");
			break;
		case '2':
			/* Ignored */
			break;
		case '4':
		case '6':
		case 'C':
			addargs(&args, "-%c", ch);
			addargs(&remote_remote_args, "-%c", ch);
			break;
		case '3':
			throughlocal = 1;
			break;
		case 'o':
		case 'c':
		case 'i':
		case 'F':
		case 'J':
			addargs(&remote_remote_args, "-%c", ch);
			addargs(&remote_remote_args, "%s", optarg);
			addargs(&args, "-%c", ch);
			addargs(&args, "%s", optarg);
			break;
		case 'P':
			sshport = a2port(optarg);
			if (sshport <= 0)
				fatal("bad port \"%s\"\n", optarg);
			break;
		case 'B':
			addargs(&remote_remote_args, "-oBatchmode=yes");
			addargs(&args, "-oBatchmode=yes");
			break;
		case 'l':
			limit_kbps = strtonum(optarg, 1, 100 * 1024 * 1024,
			    &errstr);
			if (errstr != NULL)
				usage();
			limit_kbps *= 1024; /* kbps */
			bandwidth_limit_init(&bwlimit, limit_kbps, COPY_BUFLEN);
			break;
		case 'p':
			pflag = 1;
			break;
		case 'r':
			iamrecursive = 1;
			break;
		case 'S':
			ssh_program = xstrdup(optarg);
			break;
		case 'v':
			addargs(&args, "-v");
			addargs(&remote_remote_args, "-v");
			verbose_mode = 1;
			break;
		case 'q':
			addargs(&args, "-q");
			addargs(&remote_remote_args, "-q");
			showprogress = 0;
			break;

		/* Server options. */
		case 'd':
			targetshouldbedirectory = 1;
			break;
		case 'f':	/* "from" */
			iamremote = 1;
			fflag = 1;
			break;
		case 't':	/* "to" */
			iamremote = 1;
			tflag = 1;
#ifdef HAVE_CYGWIN
			setmode(0, O_BINARY);
#endif
			break;
		case 'T':
			Tflag = 1;
			break;
		default:
			usage();
		}
	}
	argc -= optind;
	argv += optind;

	if ((pwd = getpwuid(userid = getuid())) == NULL)
		fatal("unknown user %u", (u_int) userid);

	if (!isatty(STDOUT_FILENO))
		showprogress = 0;

	if (pflag) {
		/* Cannot pledge: -p allows setuid/setgid files... */
	} else {
		if (pledge("stdio rpath wpath cpath fattr tty proc exec",
		    NULL) == -1) {
			perror("pledge");
			exit(1);
		}
	}

	remin = STDIN_FILENO;
	remout = STDOUT_FILENO;

	if (fflag) {
		/* Follow "protocol", send data. */
		(void) response();
		source(argc, argv);
		exit(errs != 0);
	}
	if (tflag) {
		/* Receive data. */
		sink(argc, argv, NULL);
		exit(errs != 0);
	}
	if (argc < 2)
		usage();
	if (argc > 2)
		targetshouldbedirectory = 1;

	remin = remout = -1;
	do_cmd_pid = -1;
	/* Command to be executed on remote system using "ssh". */
	(void) snprintf(cmd, sizeof cmd, "scp%s%s%s%s",
	    verbose_mode ? " -v" : "",
	    iamrecursive ? " -r" : "", pflag ? " -p" : "",
	    targetshouldbedirectory ? " -d" : "");

	(void) signal(SIGPIPE, lostconn);

	if (colon(argv[argc - 1]))	/* Dest is remote host. */
		toremote(argc, argv);
	else {
		if (targetshouldbedirectory)
			verifydir(argv[argc - 1]);
		tolocal(argc, argv);	/* Dest is local host. */
	}
	/*
	 * Finally check the exit status of the ssh process, if one was forked
	 * and no error has occurred yet
	 */
	if (do_cmd_pid != -1 && errs == 0) {
		if (remin != -1)
		    (void) close(remin);
		if (remout != -1)
		    (void) close(remout);
		if (waitpid(do_cmd_pid, &status, 0) == -1)
			errs = 1;
		else {
			if (!WIFEXITED(status) || WEXITSTATUS(status) != 0)
				errs = 1;
		}
	}
	exit(errs != 0);
}

/* Callback from atomicio6 to update progress meter and limit bandwidth */
static int
scpio(void *_cnt, size_t s)
{
	off_t *cnt = (off_t *)_cnt;

	*cnt += s;
	refresh_progress_meter(0);
	if (limit_kbps > 0)
		bandwidth_limit(&bwlimit, s);
	return 0;
}

static int
do_times(int fd, int verb, const struct stat *sb)
{
	/* strlen(2^64) == 20; strlen(10^6) == 7 */
	char buf[(20 + 7 + 2) * 2 + 2];

	(void)snprintf(buf, sizeof(buf), "T%llu 0 %llu 0\n",
	    (unsigned long long) (sb->st_mtime < 0 ? 0 : sb->st_mtime),
	    (unsigned long long) (sb->st_atime < 0 ? 0 : sb->st_atime));
	if (verb) {
		fprintf(stderr, "File mtime %lld atime %lld\n",
		    (long long)sb->st_mtime, (long long)sb->st_atime);
		fprintf(stderr, "Sending file timestamps: %s", buf);
	}
	(void) atomicio(vwrite, fd, buf, strlen(buf));
	return (response());
}

static int
parse_scp_uri(const char *uri, char **userp, char **hostp, int *portp,
     char **pathp)
{
	int r;

	r = parse_uri("scp", uri, userp, hostp, portp, pathp);
	if (r == 0 && *pathp == NULL)
		*pathp = xstrdup(".");
	return r;
}

/* Appends a string to an array; returns 0 on success, -1 on alloc failure */
static int
append(char *cp, char ***ap, size_t *np)
{
	char **tmp;

	if ((tmp = reallocarray(*ap, *np + 1, sizeof(*tmp))) == NULL)
		return -1;
	tmp[(*np)] = cp;
	(*np)++;
	*ap = tmp;
	return 0;
}

/*
 * Finds the start and end of the first brace pair in the pattern.
 * returns 0 on success or -1 for invalid patterns.
 */
static int
find_brace(const char *pattern, int *startp, int *endp)
{
	int i;
	int in_bracket, brace_level;

	*startp = *endp = -1;
	in_bracket = brace_level = 0;
	for (i = 0; i < INT_MAX && *endp < 0 && pattern[i] != '\0'; i++) {
		switch (pattern[i]) {
		case '\\':
			/* skip next character */
			if (pattern[i + 1] != '\0')
				i++;
			break;
		case '[':
			in_bracket = 1;
			break;
		case ']':
			in_bracket = 0;
			break;
		case '{':
			if (in_bracket)
				break;
			if (pattern[i + 1] == '}') {
				/* Protect a single {}, for find(1), like csh */
				i++; /* skip */
				break;
			}
			if (*startp == -1)
				*startp = i;
			brace_level++;
			break;
		case '}':
			if (in_bracket)
				break;
			if (*startp < 0) {
				/* Unbalanced brace */
				return -1;
			}
			if (--brace_level <= 0)
				*endp = i;
			break;
		}
	}
	/* unbalanced brackets/braces */
	if (*endp < 0 && (*startp >= 0 || in_bracket))
		return -1;
	return 0;
}

/*
 * Assembles and records a successfully-expanded pattern, returns -1 on
 * alloc failure.
 */
static int
emit_expansion(const char *pattern, int brace_start, int brace_end,
    int sel_start, int sel_end, char ***patternsp, size_t *npatternsp)
{
	char *cp;
	int o = 0, tail_len = strlen(pattern + brace_end + 1);

	if ((cp = malloc(brace_start + (sel_end - sel_start) +
	    tail_len + 1)) == NULL)
		return -1;

	/* Pattern before initial brace */
	if (brace_start > 0) {
		memcpy(cp, pattern, brace_start);
		o = brace_start;
	}
	/* Current braced selection */
	if (sel_end - sel_start > 0) {
		memcpy(cp + o, pattern + sel_start,
		    sel_end - sel_start);
		o += sel_end - sel_start;
	}
	/* Remainder of pattern after closing brace */
	if (tail_len > 0) {
		memcpy(cp + o, pattern + brace_end + 1, tail_len);
		o += tail_len;
	}
	cp[o] = '\0';
	if (append(cp, patternsp, npatternsp) != 0) {
		free(cp);
		return -1;
	}
	return 0;
}

/*
 * Expand the first encountered brace in pattern, appending the expanded
 * patterns it yielded to the *patternsp array.
 *
 * Returns 0 on success or -1 on allocation failure.
 *
 * Signals whether expansion was performed via *expanded and whether
 * pattern was invalid via *invalid.
 */
static int
brace_expand_one(const char *pattern, char ***patternsp, size_t *npatternsp,
    int *expanded, int *invalid)
{
	int i;
	int in_bracket, brace_start, brace_end, brace_level;
	int sel_start, sel_end;

	*invalid = *expanded = 0;

	if (find_brace(pattern, &brace_start, &brace_end) != 0) {
		*invalid = 1;
		return 0;
	} else if (brace_start == -1)
		return 0;

	in_bracket = brace_level = 0;
	for (i = sel_start = brace_start + 1; i < brace_end; i++) {
		switch (pattern[i]) {
		case '{':
			if (in_bracket)
				break;
			brace_level++;
			break;
		case '}':
			if (in_bracket)
				break;
			brace_level--;
			break;
		case '[':
			in_bracket = 1;
			break;
		case ']':
			in_bracket = 0;
			break;
		case '\\':
			if (i < brace_end - 1)
				i++; /* skip */
			break;
		}
		if (pattern[i] == ',' || i == brace_end - 1) {
			if (in_bracket || brace_level > 0)
				continue;
			/* End of a selection, emit an expanded pattern */

			/* Adjust end index for last selection */
			sel_end = (i == brace_end - 1) ? brace_end : i;
			if (emit_expansion(pattern, brace_start, brace_end,
			    sel_start, sel_end, patternsp, npatternsp) != 0)
				return -1;
			/* move on to the next selection */
			sel_start = i + 1;
			continue;
		}
	}
	if (in_bracket || brace_level > 0) {
		*invalid = 1;
		return 0;
	}
	/* success */
	*expanded = 1;
	return 0;
}

/* Expand braces from pattern. Returns 0 on success, -1 on failure */
static int
brace_expand(const char *pattern, char ***patternsp, size_t *npatternsp)
{
	char *cp, *cp2, **active = NULL, **done = NULL;
	size_t i, nactive = 0, ndone = 0;
	int ret = -1, invalid = 0, expanded = 0;

	*patternsp = NULL;
	*npatternsp = 0;

	/* Start the worklist with the original pattern */
	if ((cp = strdup(pattern)) == NULL)
		return -1;
	if (append(cp, &active, &nactive) != 0) {
		free(cp);
		return -1;
	}
	while (nactive > 0) {
		cp = active[nactive - 1];
		nactive--;
		if (brace_expand_one(cp, &active, &nactive,
		    &expanded, &invalid) == -1) {
			free(cp);
			goto fail;
		}
		if (invalid)
			fatal("%s: invalid brace pattern \"%s\"", __func__, cp);
		if (expanded) {
			/*
			 * Current entry expanded to new entries on the
			 * active list; discard the progenitor pattern.
			 */
			free(cp);
			continue;
		}
		/*
		 * Pattern did not expand; append the finename component to
		 * the completed list
		 */
		if ((cp2 = strrchr(cp, '/')) != NULL)
			*cp2++ = '\0';
		else
			cp2 = cp;
		if (append(xstrdup(cp2), &done, &ndone) != 0) {
			free(cp);
			goto fail;
		}
		free(cp);
	}
	/* success */
	*patternsp = done;
	*npatternsp = ndone;
	done = NULL;
	ndone = 0;
	ret = 0;
 fail:
	for (i = 0; i < nactive; i++)
		free(active[i]);
	free(active);
	for (i = 0; i < ndone; i++)
		free(done[i]);
	free(done);
	return ret;
}

void
toremote(int argc, char **argv)
{
	char *suser = NULL, *host = NULL, *src = NULL;
	char *bp, *tuser, *thost, *targ;
	int sport = -1, tport = -1;
	arglist alist;
	int i, r;
	u_int j;

	memset(&alist, '\0', sizeof(alist));
	alist.list = NULL;

	/* Parse target */
	r = parse_scp_uri(argv[argc - 1], &tuser, &thost, &tport, &targ);
	if (r == -1) {
		fmprintf(stderr, "%s: invalid uri\n", argv[argc - 1]);
		++errs;
		goto out;
	}
	if (r != 0) {
		if (parse_user_host_path(argv[argc - 1], &tuser, &thost,
		    &targ) == -1) {
			fmprintf(stderr, "%s: invalid target\n", argv[argc - 1]);
			++errs;
			goto out;
		}
	}
	if (tuser != NULL && !okname(tuser)) {
		++errs;
		goto out;
	}

	/* Parse source files */
	for (i = 0; i < argc - 1; i++) {
		free(suser);
		free(host);
		free(src);
		r = parse_scp_uri(argv[i], &suser, &host, &sport, &src);
		if (r == -1) {
			fmprintf(stderr, "%s: invalid uri\n", argv[i]);
			++errs;
			continue;
		}
		if (r != 0) {
			parse_user_host_path(argv[i], &suser, &host, &src);
		}
		if (suser != NULL && !okname(suser)) {
			++errs;
			continue;
		}
		if (host && throughlocal) {	/* extended remote to remote */
			xasprintf(&bp, "%s -f %s%s", cmd,
			    *src == '-' ? "-- " : "", src);
			if (do_cmd(host, suser, sport, bp, &remin, &remout) < 0)
				exit(1);
			free(bp);
			xasprintf(&bp, "%s -t %s%s", cmd,
			    *targ == '-' ? "-- " : "", targ);
			if (do_cmd2(thost, tuser, tport, bp, remin, remout) < 0)
				exit(1);
			free(bp);
			(void) close(remin);
			(void) close(remout);
			remin = remout = -1;
		} else if (host) {	/* standard remote to remote */
			if (tport != -1 && tport != SSH_DEFAULT_PORT) {
				/* This would require the remote support URIs */
				fatal("target port not supported with two "
				    "remote hosts without the -3 option");
			}

			freeargs(&alist);
			addargs(&alist, "%s", ssh_program);
			addargs(&alist, "-x");
			addargs(&alist, "-oClearAllForwardings=yes");
			addargs(&alist, "-n");
			for (j = 0; j < remote_remote_args.num; j++) {
				addargs(&alist, "%s",
				    remote_remote_args.list[j]);
			}

			if (sport != -1) {
				addargs(&alist, "-p");
				addargs(&alist, "%d", sport);
			}
			if (suser) {
				addargs(&alist, "-l");
				addargs(&alist, "%s", suser);
			}
			addargs(&alist, "--");
			addargs(&alist, "%s", host);
			addargs(&alist, "%s", cmd);
			addargs(&alist, "%s", src);
			addargs(&alist, "%s%s%s:%s",
			    tuser ? tuser : "", tuser ? "@" : "",
			    thost, targ);
			if (do_local_cmd(&alist) != 0)
				errs = 1;
		} else {	/* local to remote */
			if (remin == -1) {
				xasprintf(&bp, "%s -t %s%s", cmd,
				    *targ == '-' ? "-- " : "", targ);
				if (do_cmd(thost, tuser, tport, bp, &remin,
				    &remout) < 0)
					exit(1);
				if (response() < 0)
					exit(1);
				free(bp);
			}
			source(1, argv + i);
		}
	}
out:
	free(tuser);
	free(thost);
	free(targ);
	free(suser);
	free(host);
	free(src);
}

void
tolocal(int argc, char **argv)
{
	char *bp, *host = NULL, *src = NULL, *suser = NULL;
	arglist alist;
	int i, r, sport = -1;

	memset(&alist, '\0', sizeof(alist));
	alist.list = NULL;

	for (i = 0; i < argc - 1; i++) {
		free(suser);
		free(host);
		free(src);
		r = parse_scp_uri(argv[i], &suser, &host, &sport, &src);
		if (r == -1) {
			fmprintf(stderr, "%s: invalid uri\n", argv[i]);
			++errs;
			continue;
		}
		if (r != 0)
			parse_user_host_path(argv[i], &suser, &host, &src);
		if (suser != NULL && !okname(suser)) {
			++errs;
			continue;
		}
		if (!host) {	/* Local to local. */
			freeargs(&alist);
			addargs(&alist, "%s", _PATH_CP);
			if (iamrecursive)
				addargs(&alist, "-r");
			if (pflag)
				addargs(&alist, "-p");
			addargs(&alist, "--");
			addargs(&alist, "%s", argv[i]);
			addargs(&alist, "%s", argv[argc-1]);
			if (do_local_cmd(&alist))
				++errs;
			continue;
		}
		/* Remote to local. */
		xasprintf(&bp, "%s -f %s%s",
		    cmd, *src == '-' ? "-- " : "", src);
		if (do_cmd(host, suser, sport, bp, &remin, &remout) < 0) {
			free(bp);
			++errs;
			continue;
		}
		free(bp);
		sink(1, argv + argc - 1, src);
		(void) close(remin);
		remin = remout = -1;
	}
	free(suser);
	free(host);
	free(src);
}

void
source(int argc, char **argv)
{
	struct stat stb;
	static BUF buffer;
	BUF *bp;
	off_t i, statbytes;
	size_t amt, nr;
	int fd = -1, haderr, indx;
	char *last, *name, buf[16384], encname[PATH_MAX];
	int len;

	for (indx = 0; indx < argc; ++indx) {
		name = argv[indx];
		statbytes = 0;
		len = strlen(name);
		while (len > 1 && name[len-1] == '/')
			name[--len] = '\0';
		if ((fd = open(name, O_RDONLY|O_NONBLOCK, 0)) < 0)
			goto syserr;
		if (strchr(name, '\n') != NULL) {
			strnvis(encname, name, sizeof(encname), VIS_NL);
			name = encname;
		}
		if (fstat(fd, &stb) < 0) {
syserr:			run_err("%s: %s", name, strerror(errno));
			goto next;
		}
		if (stb.st_size < 0) {
			run_err("%s: %s", name, "Negative file size");
			goto next;
		}
		unset_nonblock(fd);
		switch (stb.st_mode & S_IFMT) {
		case S_IFREG:
			break;
		case S_IFDIR:
			if (iamrecursive) {
				rsource(name, &stb);
				goto next;
			}
			/* FALLTHROUGH */
		default:
			run_err("%s: not a regular file", name);
			goto next;
		}
		if ((last = strrchr(name, '/')) == NULL)
			last = name;
		else
			++last;
		curfile = last;
		if (pflag) {
			if (do_times(remout, verbose_mode, &stb) < 0)
				goto next;
		}
#define	FILEMODEMASK	(S_ISUID|S_ISGID|S_IRWXU|S_IRWXG|S_IRWXO)
		snprintf(buf, sizeof buf, "C%04o %lld %s\n",
		    (u_int) (stb.st_mode & FILEMODEMASK),
		    (long long)stb.st_size, last);
		if (verbose_mode)
			fmprintf(stderr, "Sending file modes: %s", buf);
		(void) atomicio(vwrite, remout, buf, strlen(buf));
		if (response() < 0)
			goto next;
		if ((bp = allocbuf(&buffer, fd, COPY_BUFLEN)) == NULL) {
next:			if (fd != -1) {
				(void) close(fd);
				fd = -1;
			}
			continue;
		}
		if (showprogress)
			start_progress_meter(curfile, stb.st_size, &statbytes);
		set_nonblock(remout);
		for (haderr = i = 0; i < stb.st_size; i += bp->cnt) {
			amt = bp->cnt;
			if (i + (off_t)amt > stb.st_size)
				amt = stb.st_size - i;
			if (!haderr) {
				if ((nr = atomicio(read, fd,
				    bp->buf, amt)) != amt) {
					haderr = errno;
					memset(bp->buf + nr, 0, amt - nr);
				}
			}
			/* Keep writing after error to retain sync */
			if (haderr) {
				(void)atomicio(vwrite, remout, bp->buf, amt);
				memset(bp->buf, 0, amt);
				continue;
			}
			if (atomicio6(vwrite, remout, bp->buf, amt, scpio,
			    &statbytes) != amt)
				haderr = errno;
		}
		unset_nonblock(remout);

		if (fd != -1) {
			if (close(fd) < 0 && !haderr)
				haderr = errno;
			fd = -1;
		}
		if (!haderr)
			(void) atomicio(vwrite, remout, "", 1);
		else
			run_err("%s: %s", name, strerror(haderr));
		(void) response();
		if (showprogress)
			stop_progress_meter();
	}
}

void
rsource(char *name, struct stat *statp)
{
	DIR *dirp;
	struct dirent *dp;
	char *last, *vect[1], path[PATH_MAX];

	if (!(dirp = opendir(name))) {
		run_err("%s: %s", name, strerror(errno));
		return;
	}
	last = strrchr(name, '/');
	if (last == NULL)
		last = name;
	else
		last++;
	if (pflag) {
		if (do_times(remout, verbose_mode, statp) < 0) {
			closedir(dirp);
			return;
		}
	}
	(void) snprintf(path, sizeof path, "D%04o %d %.1024s\n",
	    (u_int) (statp->st_mode & FILEMODEMASK), 0, last);
	if (verbose_mode)
		fmprintf(stderr, "Entering directory: %s", path);
	(void) atomicio(vwrite, remout, path, strlen(path));
	if (response() < 0) {
		closedir(dirp);
		return;
	}
	while ((dp = readdir(dirp)) != NULL) {
		if (dp->d_ino == 0)
			continue;
		if (!strcmp(dp->d_name, ".") || !strcmp(dp->d_name, ".."))
			continue;
		if (strlen(name) + 1 + strlen(dp->d_name) >= sizeof(path) - 1) {
			run_err("%s/%s: name too long", name, dp->d_name);
			continue;
		}
		(void) snprintf(path, sizeof path, "%s/%s", name, dp->d_name);
		vect[0] = path;
		source(1, vect);
	}
	(void) closedir(dirp);
	(void) atomicio(vwrite, remout, "E\n", 2);
	(void) response();
}

#define TYPE_OVERFLOW(type, val) \
	((sizeof(type) == 4 && (val) > INT32_MAX) || \
	 (sizeof(type) == 8 && (val) > INT64_MAX) || \
	 (sizeof(type) != 4 && sizeof(type) != 8))

void
sink(int argc, char **argv, const char *src)
{
	static BUF buffer;
	struct stat stb;
	enum {
		YES, NO, DISPLAYED
	} wrerr;
	BUF *bp;
	off_t i;
	size_t j, count;
	int amt, exists, first, ofd;
	mode_t mode, omode, mask;
	off_t size, statbytes;
	unsigned long long ull;
	int setimes, targisdir, wrerrno = 0;
<<<<<<< HEAD
	char ch, *cp, *np, *targ, *why, *vect[1], buf[2048], visbuf[2048];
	char **patterns = NULL;
	size_t n, npatterns = 0;
=======
	char ch, *cp, *np, *targ, *why, *vect[1], buf[16384], visbuf[16384];
>>>>>>> c74cec3a
	struct timeval tv[2];

#define	atime	tv[0]
#define	mtime	tv[1]
#define	SCREWUP(str)	{ why = str; goto screwup; }

	if (TYPE_OVERFLOW(time_t, 0) || TYPE_OVERFLOW(off_t, 0))
		SCREWUP("Unexpected off_t/time_t size");

	setimes = targisdir = 0;
	mask = umask(0);
	if (!pflag)
		(void) umask(mask);
	if (argc != 1) {
		run_err("ambiguous target");
		exit(1);
	}
	targ = *argv;
	if (targetshouldbedirectory)
		verifydir(targ);

	(void) atomicio(vwrite, remout, "", 1);
	if (stat(targ, &stb) == 0 && S_ISDIR(stb.st_mode))
		targisdir = 1;
	if (src != NULL && !iamrecursive && !Tflag) {
		/*
		 * Prepare to try to restrict incoming filenames to match
		 * the requested destination file glob.
		 */
		if (brace_expand(src, &patterns, &npatterns) != 0)
			fatal("%s: could not expand pattern", __func__);
	}
	for (first = 1;; first = 0) {
		cp = buf;
		if (atomicio(read, remin, cp, 1) != 1)
			goto done;
		if (*cp++ == '\n')
			SCREWUP("unexpected <newline>");
		do {
			if (atomicio(read, remin, &ch, sizeof(ch)) != sizeof(ch))
				SCREWUP("lost connection");
			*cp++ = ch;
		} while (cp < &buf[sizeof(buf) - 1] && ch != '\n');
		*cp = 0;
		if (verbose_mode)
			fmprintf(stderr, "Sink: %s", buf);

		if (buf[0] == '\01' || buf[0] == '\02') {
			if (iamremote == 0) {
				(void) snmprintf(visbuf, sizeof(visbuf),
				    NULL, "%s", buf + 1);
				(void) atomicio(vwrite, STDERR_FILENO,
				    visbuf, strlen(visbuf));
			}
			if (buf[0] == '\02')
				exit(1);
			++errs;
			continue;
		}
		if (buf[0] == 'E') {
			(void) atomicio(vwrite, remout, "", 1);
			goto done;
		}
		if (ch == '\n')
			*--cp = 0;

		cp = buf;
		if (*cp == 'T') {
			setimes++;
			cp++;
			if (!isdigit((unsigned char)*cp))
				SCREWUP("mtime.sec not present");
			ull = strtoull(cp, &cp, 10);
			if (!cp || *cp++ != ' ')
				SCREWUP("mtime.sec not delimited");
			if (TYPE_OVERFLOW(time_t, ull))
				setimes = 0;	/* out of range */
			mtime.tv_sec = ull;
			mtime.tv_usec = strtol(cp, &cp, 10);
			if (!cp || *cp++ != ' ' || mtime.tv_usec < 0 ||
			    mtime.tv_usec > 999999)
				SCREWUP("mtime.usec not delimited");
			if (!isdigit((unsigned char)*cp))
				SCREWUP("atime.sec not present");
			ull = strtoull(cp, &cp, 10);
			if (!cp || *cp++ != ' ')
				SCREWUP("atime.sec not delimited");
			if (TYPE_OVERFLOW(time_t, ull))
				setimes = 0;	/* out of range */
			atime.tv_sec = ull;
			atime.tv_usec = strtol(cp, &cp, 10);
			if (!cp || *cp++ != '\0' || atime.tv_usec < 0 ||
			    atime.tv_usec > 999999)
				SCREWUP("atime.usec not delimited");
			(void) atomicio(vwrite, remout, "", 1);
			continue;
		}
		if (*cp != 'C' && *cp != 'D') {
			/*
			 * Check for the case "rcp remote:foo\* local:bar".
			 * In this case, the line "No match." can be returned
			 * by the shell before the rcp command on the remote is
			 * executed so the ^Aerror_message convention isn't
			 * followed.
			 */
			if (first) {
				run_err("%s", cp);
				exit(1);
			}
			SCREWUP("expected control record");
		}
		mode = 0;
		for (++cp; cp < buf + 5; cp++) {
			if (*cp < '0' || *cp > '7')
				SCREWUP("bad mode");
			mode = (mode << 3) | (*cp - '0');
		}
		if (!pflag)
			mode &= ~mask;
		if (*cp++ != ' ')
			SCREWUP("mode not delimited");

		if (!isdigit((unsigned char)*cp))
			SCREWUP("size not present");
		ull = strtoull(cp, &cp, 10);
		if (!cp || *cp++ != ' ')
			SCREWUP("size not delimited");
		if (TYPE_OVERFLOW(off_t, ull))
			SCREWUP("size out of range");
		size = (off_t)ull;

		if (*cp == '\0' || strchr(cp, '/') != NULL ||
		    strcmp(cp, ".") == 0 || strcmp(cp, "..") == 0) {
			run_err("error: unexpected filename: %s", cp);
			exit(1);
		}
		if (npatterns > 0) {
			for (n = 0; n < npatterns; n++) {
				if (fnmatch(patterns[n], cp, 0) == 0)
					break;
			}
			if (n >= npatterns)
				SCREWUP("filename does not match request");
		}
		if (targisdir) {
			static char *namebuf;
			static size_t cursize;
			size_t need;

			need = strlen(targ) + strlen(cp) + 250;
			if (need > cursize) {
				free(namebuf);
				namebuf = xmalloc(need);
				cursize = need;
			}
			(void) snprintf(namebuf, need, "%s%s%s", targ,
			    strcmp(targ, "/") ? "/" : "", cp);
			np = namebuf;
		} else
			np = targ;
		curfile = cp;
		exists = stat(np, &stb) == 0;
		if (buf[0] == 'D') {
			int mod_flag = pflag;
			if (!iamrecursive)
				SCREWUP("received directory without -r");
			if (exists) {
				if (!S_ISDIR(stb.st_mode)) {
					errno = ENOTDIR;
					goto bad;
				}
				if (pflag)
					(void) chmod(np, mode);
			} else {
				/* Handle copying from a read-only
				   directory */
				mod_flag = 1;
				if (mkdir(np, mode | S_IRWXU) < 0)
					goto bad;
			}
			vect[0] = xstrdup(np);
			sink(1, vect, src);
			if (setimes) {
				setimes = 0;
				if (utimes(vect[0], tv) < 0)
					run_err("%s: set times: %s",
					    vect[0], strerror(errno));
			}
			if (mod_flag)
				(void) chmod(vect[0], mode);
			free(vect[0]);
			continue;
		}
		omode = mode;
		mode |= S_IWUSR;
		if ((ofd = open(np, O_WRONLY|O_CREAT, mode)) < 0) {
bad:			run_err("%s: %s", np, strerror(errno));
			continue;
		}
		(void) atomicio(vwrite, remout, "", 1);
		if ((bp = allocbuf(&buffer, ofd, COPY_BUFLEN)) == NULL) {
			(void) close(ofd);
			continue;
		}
		cp = bp->buf;
		wrerr = NO;

		statbytes = 0;
		if (showprogress)
			start_progress_meter(curfile, size, &statbytes);
		set_nonblock(remin);
		for (count = i = 0; i < size; i += bp->cnt) {
			amt = bp->cnt;
			if (i + amt > size)
				amt = size - i;
			count += amt;
			do {
				j = atomicio6(read, remin, cp, amt,
				    scpio, &statbytes);
				if (j == 0) {
					run_err("%s", j != EPIPE ?
					    strerror(errno) :
					    "dropped connection");
					exit(1);
				}
				amt -= j;
				cp += j;
			} while (amt > 0);

			if (count == bp->cnt) {
				/* Keep reading so we stay sync'd up. */
				if (wrerr == NO) {
					if (atomicio(vwrite, ofd, bp->buf,
					    count) != count) {
						wrerr = YES;
						wrerrno = errno;
					}
				}
				count = 0;
				cp = bp->buf;
			}
		}
		unset_nonblock(remin);
		if (count != 0 && wrerr == NO &&
		    atomicio(vwrite, ofd, bp->buf, count) != count) {
			wrerr = YES;
			wrerrno = errno;
		}
		if (wrerr == NO && (!exists || S_ISREG(stb.st_mode)) &&
		    ftruncate(ofd, size) != 0) {
			run_err("%s: truncate: %s", np, strerror(errno));
			wrerr = DISPLAYED;
		}
		if (pflag) {
			if (exists || omode != mode)
#ifdef HAVE_FCHMOD
				if (fchmod(ofd, omode)) {
#else /* HAVE_FCHMOD */
				if (chmod(np, omode)) {
#endif /* HAVE_FCHMOD */
					run_err("%s: set mode: %s",
					    np, strerror(errno));
					wrerr = DISPLAYED;
				}
		} else {
			if (!exists && omode != mode)
#ifdef HAVE_FCHMOD
				if (fchmod(ofd, omode & ~mask)) {
#else /* HAVE_FCHMOD */
				if (chmod(np, omode & ~mask)) {
#endif /* HAVE_FCHMOD */
					run_err("%s: set mode: %s",
					    np, strerror(errno));
					wrerr = DISPLAYED;
				}
		}
		if (close(ofd) == -1) {
			wrerr = YES;
			wrerrno = errno;
		}
		(void) response();
		if (showprogress)
			stop_progress_meter();
		if (setimes && wrerr == NO) {
			setimes = 0;
			if (utimes(np, tv) < 0) {
				run_err("%s: set times: %s",
				    np, strerror(errno));
				wrerr = DISPLAYED;
			}
		}
		switch (wrerr) {
		case YES:
			run_err("%s: %s", np, strerror(wrerrno));
			break;
		case NO:
			(void) atomicio(vwrite, remout, "", 1);
			break;
		case DISPLAYED:
			break;
		}
	}
done:
	for (n = 0; n < npatterns; n++)
		free(patterns[n]);
	free(patterns);
	return;
screwup:
	for (n = 0; n < npatterns; n++)
		free(patterns[n]);
	free(patterns);
	run_err("protocol error: %s", why);
	exit(1);
}

int
response(void)
{
	char ch, *cp, resp, rbuf[2048], visbuf[2048];

	if (atomicio(read, remin, &resp, sizeof(resp)) != sizeof(resp))
		lostconn(0);

	cp = rbuf;
	switch (resp) {
	case 0:		/* ok */
		return (0);
	default:
		*cp++ = resp;
		/* FALLTHROUGH */
	case 1:		/* error, followed by error msg */
	case 2:		/* fatal error, "" */
		do {
			if (atomicio(read, remin, &ch, sizeof(ch)) != sizeof(ch))
				lostconn(0);
			*cp++ = ch;
		} while (cp < &rbuf[sizeof(rbuf) - 1] && ch != '\n');

		if (!iamremote) {
			cp[-1] = '\0';
			(void) snmprintf(visbuf, sizeof(visbuf),
			    NULL, "%s\n", rbuf);
			(void) atomicio(vwrite, STDERR_FILENO,
			    visbuf, strlen(visbuf));
		}
		++errs;
		if (resp == 1)
			return (-1);
		exit(1);
	}
	/* NOTREACHED */
}

void
usage(void)
{
	(void) fprintf(stderr,
	    "usage: scp [-346BCpqrTv] [-c cipher] [-F ssh_config] [-i identity_file]\n"
	    "            [-J destination] [-l limit] [-o ssh_option] [-P port]\n"
	    "            [-S program] source ... target\n");
	exit(1);
}

void
run_err(const char *fmt,...)
{
	static FILE *fp;
	va_list ap;

	++errs;
	if (fp != NULL || (remout != -1 && (fp = fdopen(remout, "w")))) {
		(void) fprintf(fp, "%c", 0x01);
		(void) fprintf(fp, "scp: ");
		va_start(ap, fmt);
		(void) vfprintf(fp, fmt, ap);
		va_end(ap);
		(void) fprintf(fp, "\n");
		(void) fflush(fp);
	}

	if (!iamremote) {
		va_start(ap, fmt);
		vfmprintf(stderr, fmt, ap);
		va_end(ap);
		fprintf(stderr, "\n");
	}
}

void
verifydir(char *cp)
{
	struct stat stb;

	if (!stat(cp, &stb)) {
		if (S_ISDIR(stb.st_mode))
			return;
		errno = ENOTDIR;
	}
	run_err("%s: %s", cp, strerror(errno));
	killchild(0);
}

int
okname(char *cp0)
{
	int c;
	char *cp;

	cp = cp0;
	do {
		c = (int)*cp;
		if (c & 0200)
			goto bad;
		if (!isalpha(c) && !isdigit((unsigned char)c)) {
			switch (c) {
			case '\'':
			case '"':
			case '`':
			case ' ':
			case '#':
				goto bad;
			default:
				break;
			}
		}
	} while (*++cp);
	return (1);

bad:	fmprintf(stderr, "%s: invalid user name\n", cp0);
	return (0);
}

BUF *
allocbuf(BUF *bp, int fd, int blksize)
{
	size_t size;
#ifdef HAVE_STRUCT_STAT_ST_BLKSIZE
	struct stat stb;

	if (fstat(fd, &stb) < 0) {
		run_err("fstat: %s", strerror(errno));
		return (0);
	}
	size = ROUNDUP(stb.st_blksize, blksize);
	if (size == 0)
		size = blksize;
#else /* HAVE_STRUCT_STAT_ST_BLKSIZE */
	size = blksize;
#endif /* HAVE_STRUCT_STAT_ST_BLKSIZE */
	if (bp->cnt >= size)
		return (bp);
	bp->buf = xrecallocarray(bp->buf, bp->cnt, size, 1);
	bp->cnt = size;
	return (bp);
}

void
lostconn(int signo)
{
	if (!iamremote)
		(void)write(STDERR_FILENO, "lost connection\n", 16);
	if (signo)
		_exit(1);
	else
		exit(1);
}<|MERGE_RESOLUTION|>--- conflicted
+++ resolved
@@ -1239,13 +1239,9 @@
 	off_t size, statbytes;
 	unsigned long long ull;
 	int setimes, targisdir, wrerrno = 0;
-<<<<<<< HEAD
-	char ch, *cp, *np, *targ, *why, *vect[1], buf[2048], visbuf[2048];
+	char ch, *cp, *np, *targ, *why, *vect[1], buf[16384], visbuf[16384];
 	char **patterns = NULL;
 	size_t n, npatterns = 0;
-=======
-	char ch, *cp, *np, *targ, *why, *vect[1], buf[16384], visbuf[16384];
->>>>>>> c74cec3a
 	struct timeval tv[2];
 
 #define	atime	tv[0]
