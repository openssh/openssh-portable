--- conflicted
+++ resolved
@@ -82,7 +82,6 @@
 }
 
 #ifndef WITH_OPENSSL
-<<<<<<< HEAD
 #ifdef WINDOWS
 #include <Wincrypt.h>
 static void
@@ -96,13 +95,9 @@
 }
 
 #else /* !WINDOWS */
-#define SSH_RANDOM_DEV "/dev/urandom"
-/* XXX use getrandom() if supported on Linux */
-=======
 # ifndef SSH_RANDOM_DEV
 #  define SSH_RANDOM_DEV "/dev/urandom"
 # endif /* SSH_RANDOM_DEV */
->>>>>>> 71508e06
 static void
 getrnd(u_char *s, size_t len)
 {
@@ -129,12 +124,8 @@
 	}
 	close(fd);
 }
-<<<<<<< HEAD
 #endif /* !WINDOWS */
-#endif
-=======
 #endif /* WITH_OPENSSL */
->>>>>>> 71508e06
 
 static void
 _rs_stir(void)
