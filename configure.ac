--- conflicted
+++ resolved
@@ -2878,19 +2878,9 @@
 				*) ;;	# Assume all other versions are good.
 				esac
 				;;
-<<<<<<< HEAD
 			30*)
 				# OpenSSL 3; we use the 1.1x API
 				# https://openssl.org/policies/general/versioning-policy.html
-=======
-			300*|301*|302*|303*)
-				# OpenSSL 3; we use the 1.1x API
-				CPPFLAGS="$CPPFLAGS -DOPENSSL_API_COMPAT=0x10100000L"
-				AC_DEFINE([WITH_OPENSSL3], [1], [With OpenSSL3])
-				;;
-			304*)
-				# OpenSSL development branch; request 1.1x API
->>>>>>> 783d8b2b
 				CPPFLAGS="$CPPFLAGS -DOPENSSL_API_COMPAT=0x10100000L"
 				AC_DEFINE([WITH_OPENSSL3], [1], [With OpenSSL3])
 				;;
