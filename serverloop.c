/* $OpenBSD: serverloop.c,v 1.198 2017/09/12 06:35:32 djm Exp $ */
/*
 * Author: Tatu Ylonen <ylo@cs.hut.fi>
 * Copyright (c) 1995 Tatu Ylonen <ylo@cs.hut.fi>, Espoo, Finland
 *                    All rights reserved
 * Server main loop for handling the interactive session.
 *
 * As far as I am concerned, the code I have written for this software
 * can be used freely for any purpose.  Any derived versions of this
 * software must be clearly marked as such, and if the derived work is
 * incompatible with the protocol description in the RFC file, it must be
 * called by a name other than "ssh" or "Secure Shell".
 *
 * SSH2 support by Markus Friedl.
 * Copyright (c) 2000, 2001 Markus Friedl.  All rights reserved.
 *
 * Redistribution and use in source and binary forms, with or without
 * modification, are permitted provided that the following conditions
 * are met:
 * 1. Redistributions of source code must retain the above copyright
 *    notice, this list of conditions and the following disclaimer.
 * 2. Redistributions in binary form must reproduce the above copyright
 *    notice, this list of conditions and the following disclaimer in the
 *    documentation and/or other materials provided with the distribution.
 *
 * THIS SOFTWARE IS PROVIDED BY THE AUTHOR ``AS IS'' AND ANY EXPRESS OR
 * IMPLIED WARRANTIES, INCLUDING, BUT NOT LIMITED TO, THE IMPLIED WARRANTIES
 * OF MERCHANTABILITY AND FITNESS FOR A PARTICULAR PURPOSE ARE DISCLAIMED.
 * IN NO EVENT SHALL THE AUTHOR BE LIABLE FOR ANY DIRECT, INDIRECT,
 * INCIDENTAL, SPECIAL, EXEMPLARY, OR CONSEQUENTIAL DAMAGES (INCLUDING, BUT
 * NOT LIMITED TO, PROCUREMENT OF SUBSTITUTE GOODS OR SERVICES; LOSS OF USE,
 * DATA, OR PROFITS; OR BUSINESS INTERRUPTION) HOWEVER CAUSED AND ON ANY
 * THEORY OF LIABILITY, WHETHER IN CONTRACT, STRICT LIABILITY, OR TORT
 * (INCLUDING NEGLIGENCE OR OTHERWISE) ARISING IN ANY WAY OUT OF THE USE OF
 * THIS SOFTWARE, EVEN IF ADVISED OF THE POSSIBILITY OF SUCH DAMAGE.
 */

#include "includes.h"

#include <sys/types.h>
#include <sys/wait.h>
#include <sys/socket.h>
#ifdef HAVE_SYS_TIME_H
# include <sys/time.h>
#endif

#include <netinet/in.h>

#include <errno.h>
#include <fcntl.h>
#include <pwd.h>
#include <signal.h>
#include <string.h>
#include <termios.h>
#include <unistd.h>
#include <stdarg.h>

#include "openbsd-compat/sys-queue.h"
#include "xmalloc.h"
#include "packet.h"
#include "buffer.h"
#include "log.h"
#include "misc.h"
#include "servconf.h"
#include "canohost.h"
#include "sshpty.h"
#include "channels.h"
#include "compat.h"
#include "ssh2.h"
#include "key.h"
#include "cipher.h"
#include "kex.h"
#include "hostfile.h"
#include "auth.h"
#include "session.h"
#include "dispatch.h"
#include "auth-options.h"
#include "serverloop.h"
#include "ssherr.h"
#include "counters.h"

extern ServerOptions options;

/* XXX */
extern Authctxt *the_authctxt;
extern int use_privsep;

static int no_more_sessions = 0; /* Disallow further sessions. */

/*
 * This SIGCHLD kludge is used to detect when the child exits.  The server
 * will exit after that, as soon as forwarded connections have terminated.
 */

static volatile sig_atomic_t child_terminated = 0;	/* The child has terminated. */

/* Cleanup on signals (!use_privsep case only) */
static volatile sig_atomic_t received_sigterm = 0;

/* prototypes */
static void server_init_dispatch(void);

/*
 * Returns current time in seconds from Jan 1, 1970 with the maximum
 * available resolution.
 */

static double
get_current_time(void)
{
	struct timeval tv;
	gettimeofday(&tv, NULL);
	return (double) tv.tv_sec + (double) tv.tv_usec / 1000000.0;
}


/*
 * we write to this pipe if a SIGCHLD is caught in order to avoid
 * the race between select() and child_terminated
 */
static int notify_pipe[2];
static void
notify_setup(void)
{
	if (pipe(notify_pipe) < 0) {
		error("pipe(notify_pipe) failed %s", strerror(errno));
	} else if ((fcntl(notify_pipe[0], F_SETFD, FD_CLOEXEC) == -1) ||
	    (fcntl(notify_pipe[1], F_SETFD, FD_CLOEXEC) == -1)) {
		error("fcntl(notify_pipe, F_SETFD) failed %s", strerror(errno));
		close(notify_pipe[0]);
		close(notify_pipe[1]);
	} else {
		set_nonblock(notify_pipe[0]);
		set_nonblock(notify_pipe[1]);
		return;
	}
	notify_pipe[0] = -1;	/* read end */
	notify_pipe[1] = -1;	/* write end */
}
static void
notify_parent(void)
{
	if (notify_pipe[1] != -1)
		(void)write(notify_pipe[1], "", 1);
}
static void
notify_prepare(fd_set *readset)
{
	if (notify_pipe[0] != -1)
		FD_SET(notify_pipe[0], readset);
}
static void
notify_done(fd_set *readset)
{
	char c;

	if (notify_pipe[0] != -1 && FD_ISSET(notify_pipe[0], readset))
		while (read(notify_pipe[0], &c, 1) != -1)
			debug2("notify_done: reading");
}

/*ARGSUSED*/
static void
sigchld_handler(int sig)
{
	int save_errno = errno;
	child_terminated = 1;
#ifndef _UNICOS
	mysignal(SIGCHLD, sigchld_handler);
#endif
	notify_parent();
	errno = save_errno;
}

/*ARGSUSED*/
static void
sigterm_handler(int sig)
{
	received_sigterm = sig;
}

static void
client_alive_check(struct ssh *ssh)
{
	int channel_id;

	/* timeout, check to see how many we have had */
	if (packet_inc_alive_timeouts() > options.client_alive_count_max) {
		logit("Timeout, client not responding.");
		cleanup_exit(255);
	}

	/*
	 * send a bogus global/channel request with "wantreply",
	 * we should get back a failure
	 */
	if ((channel_id = channel_find_open(ssh)) == -1) {
		packet_start(SSH2_MSG_GLOBAL_REQUEST);
		packet_put_cstring("keepalive@openssh.com");
		packet_put_char(1);	/* boolean: want reply */
	} else {
		channel_request_start(ssh, channel_id,
		    "keepalive@openssh.com", 1);
	}
	packet_send();
}

/*
 * Sleep in select() until we can do something.  This will initialize the
 * select masks.  Upon return, the masks will indicate which descriptors
 * have data or can accept data.  Optionally, a maximum time can be specified
 * for the duration of the wait (0 = infinite).
 */
static void
wait_until_can_do_something(struct ssh *ssh,
    int connection_in, int connection_out,
    fd_set **readsetp, fd_set **writesetp, int *maxfdp,
    u_int *nallocp, u_int64_t max_time_ms)
{
	struct timeval tv, *tvp;
	int ret;
	time_t minwait_secs = 0;
	int client_alive_scheduled = 0;
	static time_t last_client_time;

	/* Allocate and update select() masks for channel descriptors. */
	channel_prepare_select(ssh, readsetp, writesetp, maxfdp,
	    nallocp, &minwait_secs);

	/* XXX need proper deadline system for rekey/client alive */
	if (minwait_secs != 0)
		max_time_ms = MINIMUM(max_time_ms, (u_int)minwait_secs * 1000);

	/*
	 * if using client_alive, set the max timeout accordingly,
	 * and indicate that this particular timeout was for client
	 * alive by setting the client_alive_scheduled flag.
	 *
	 * this could be randomized somewhat to make traffic
	 * analysis more difficult, but we're not doing it yet.
	 */
	if (options.client_alive_interval) {
		uint64_t keepalive_ms =
		    (uint64_t)options.client_alive_interval * 1000;

		client_alive_scheduled = 1;
		if (max_time_ms == 0 || max_time_ms > keepalive_ms)
			max_time_ms = keepalive_ms;
	}

#if 0
	/* wrong: bad condition XXX */
	if (channel_not_very_much_buffered_data())
#endif
	FD_SET(connection_in, *readsetp);
	notify_prepare(*readsetp);

	/*
	 * If we have buffered packet data going to the client, mark that
	 * descriptor.
	 */
	if (packet_have_data_to_write())
		FD_SET(connection_out, *writesetp);

	/*
	 * If child has terminated and there is enough buffer space to read
	 * from it, then read as much as is available and exit.
	 */
	if (child_terminated && packet_not_very_much_data_to_write())
		if (max_time_ms == 0 || client_alive_scheduled)
			max_time_ms = 100;

	if (max_time_ms == 0)
		tvp = NULL;
	else {
		tv.tv_sec = max_time_ms / 1000;
		tv.tv_usec = 1000 * (max_time_ms % 1000);
		tvp = &tv;
	}

	/* Wait for something to happen, or the timeout to expire. */
	ret = select((*maxfdp)+1, *readsetp, *writesetp, NULL, tvp);

	if (ret == -1) {
		memset(*readsetp, 0, *nallocp);
		memset(*writesetp, 0, *nallocp);
		if (errno != EINTR)
			error("select: %.100s", strerror(errno));
	} else if (client_alive_scheduled) {
		time_t now = monotime();

		if (ret == 0) { /* timeout */
			client_alive_check(ssh);
		} else if (FD_ISSET(connection_in, *readsetp)) {
			last_client_time = now;
		} else if (last_client_time != 0 && last_client_time +
		    options.client_alive_interval <= now) {
			client_alive_check(ssh);
			last_client_time = now;
		}
	}

	notify_done(*readsetp);
}

/*
 * Processes input from the client and the program.  Input data is stored
 * in buffers and processed later.
 */
static int
process_input(struct ssh *ssh, fd_set *readset, int connection_in)
{
	int len;
	char buf[16384];

	/* Read and buffer any input data from the client. */
	if (FD_ISSET(connection_in, readset)) {
		len = read(connection_in, buf, sizeof(buf));
		if (len == 0) {
			verbose("Connection closed by %.100s port %d",
			    ssh_remote_ipaddr(ssh), ssh_remote_port(ssh));
			return -1;
		} else if (len < 0) {
			if (errno != EINTR && errno != EAGAIN &&
			    errno != EWOULDBLOCK) {
				verbose("Read error from remote host "
				    "%.100s port %d: %.100s",
				    ssh_remote_ipaddr(ssh),
				    ssh_remote_port(ssh), strerror(errno));
				cleanup_exit(255);
			}
		} else {
			/* Buffer any received data. */
			packet_process_incoming(buf, len);
<<<<<<< HEAD
			fdout_bytes += len;
=======
			ssh->fdout_bytes += len;
>>>>>>> f10e4657
		}
	}
	return 0;
}

/*
 * Sends data from internal buffers to client program stdin.
 */
static void
process_output(fd_set *writeset, int connection_out, struct ssh *ssh)
{
	/* Send any buffered packet data to the client. */
	if (FD_ISSET(connection_out, writeset))
		stdin_bytes += packet_write_poll();
}

static void
process_buffered_input_packets(struct ssh *ssh)
{
	ssh_dispatch_run_fatal(ssh, DISPATCH_NONBLOCK, NULL);
}

static void
collect_children(struct ssh *ssh)
{
	pid_t pid;
	sigset_t oset, nset;
	int status;

	/* block SIGCHLD while we check for dead children */
	sigemptyset(&nset);
	sigaddset(&nset, SIGCHLD);
	sigprocmask(SIG_BLOCK, &nset, &oset);
	if (child_terminated) {
		debug("Received SIGCHLD.");
		while ((pid = waitpid(-1, &status, WNOHANG)) > 0 ||
		    (pid < 0 && errno == EINTR))
			if (pid > 0)
				session_close_by_pid(ssh, pid, status);
		child_terminated = 0;
	}
	sigprocmask(SIG_SETMASK, &oset, NULL);
}

void
server_loop2(struct ssh *ssh, Authctxt *authctxt)
{
	fd_set *readset = NULL, *writeset = NULL;
	int max_fd;
	u_int nalloc = 0, connection_in, connection_out;
	u_int64_t rekey_timeout_ms = 0;

	debug("Entering interactive session for SSH2.");
<<<<<<< HEAD
	start_time = get_current_time();
=======
	ssh->start_time = get_current_time();
>>>>>>> f10e4657

	mysignal(SIGCHLD, sigchld_handler);
	child_terminated = 0;
	connection_in = packet_get_connection_in();
	connection_out = packet_get_connection_out();

	if (!use_privsep) {
		signal(SIGTERM, sigterm_handler);
		signal(SIGINT, sigterm_handler);
		signal(SIGQUIT, sigterm_handler);
	}

	notify_setup();

	max_fd = MAXIMUM(connection_in, connection_out);
	max_fd = MAXIMUM(max_fd, notify_pipe[0]);

	server_init_dispatch();

	for (;;) {
		process_buffered_input_packets(ssh);

		if (!ssh_packet_is_rekeying(ssh) &&
		    packet_not_very_much_data_to_write())
			channel_output_poll(ssh);
		if (options.rekey_interval > 0 && !ssh_packet_is_rekeying(ssh))
			rekey_timeout_ms = packet_get_rekey_timeout() * 1000;
		else
			rekey_timeout_ms = 0;

		wait_until_can_do_something(ssh, connection_in, connection_out,
		    &readset, &writeset, &max_fd, &nalloc, rekey_timeout_ms);

		if (received_sigterm) {
			logit("Exiting on signal %d", (int)received_sigterm);
			/* Clean up sessions, utmp, etc. */
			cleanup_exit(255);
		}

		collect_children(ssh);
		if (!ssh_packet_is_rekeying(ssh))
			channel_after_select(ssh, readset, writeset);
		if (process_input(ssh, readset, connection_in) < 0)
			break;
		process_output(writeset, connection_out, ssh);
	}
	collect_children(ssh);

	free(readset);
	free(writeset);

	/* free all channels, no more reads and writes */
	channel_free_all(ssh);

	/* free remaining sessions, e.g. remove wtmp entries */
	session_destroy_all(ssh, NULL);
}

static int
server_input_keep_alive(int type, u_int32_t seq, struct ssh *ssh)
{
	debug("Got %d/%u for keepalive", type, seq);
	/*
	 * reset timeout, since we got a sane answer from the client.
	 * even if this was generated by something other than
	 * the bogus CHANNEL_REQUEST we send for keepalives.
	 */
	packet_set_alive_timeouts(0);
	return 0;
}

static Channel *
server_request_direct_tcpip(struct ssh *ssh, int *reason, const char **errmsg)
{
	Channel *c = NULL;
	char *target, *originator;
	u_short target_port, originator_port;

	target = packet_get_string(NULL);
	target_port = packet_get_int();
	originator = packet_get_string(NULL);
	originator_port = packet_get_int();
	packet_check_eom();

	debug("server_request_direct_tcpip: originator %s port %d, target %s "
	    "port %d", originator, originator_port, target, target_port);

	/* XXX fine grained permissions */
	if ((options.allow_tcp_forwarding & FORWARD_LOCAL) != 0 &&
	    !no_port_forwarding_flag && !options.disable_forwarding) {
		c = channel_connect_to_port(ssh, target, target_port,
		    "direct-tcpip", "direct-tcpip", reason, errmsg);
	} else {
		logit("refused local port forward: "
		    "originator %s port %d, target %s port %d",
		    originator, originator_port, target, target_port);
		if (reason != NULL)
			*reason = SSH2_OPEN_ADMINISTRATIVELY_PROHIBITED;
	}

	free(originator);
	free(target);

	return c;
}

static Channel *
server_request_direct_streamlocal(struct ssh *ssh)
{
	Channel *c = NULL;
	char *target, *originator;
	u_short originator_port;
	struct passwd *pw = the_authctxt->pw;

	if (pw == NULL || !the_authctxt->valid)
		fatal("server_input_global_request: no/invalid user");

	target = packet_get_string(NULL);
	originator = packet_get_string(NULL);
	originator_port = packet_get_int();
	packet_check_eom();

	debug("server_request_direct_streamlocal: originator %s port %d, target %s",
	    originator, originator_port, target);

	/* XXX fine grained permissions */
	if ((options.allow_streamlocal_forwarding & FORWARD_LOCAL) != 0 &&
	    !no_port_forwarding_flag && !options.disable_forwarding &&
	    (pw->pw_uid == 0 || use_privsep)) {
		c = channel_connect_to_path(ssh, target,
		    "direct-streamlocal@openssh.com", "direct-streamlocal");
	} else {
		logit("refused streamlocal port forward: "
		    "originator %s port %d, target %s",
		    originator, originator_port, target);
	}

	free(originator);
	free(target);

	return c;
}

static Channel *
server_request_tun(struct ssh *ssh)
{
	Channel *c = NULL;
	int mode, tun;
	int sock;

	mode = packet_get_int();
	switch (mode) {
	case SSH_TUNMODE_POINTOPOINT:
	case SSH_TUNMODE_ETHERNET:
		break;
	default:
		packet_send_debug("Unsupported tunnel device mode.");
		return NULL;
	}
	if ((options.permit_tun & mode) == 0) {
		packet_send_debug("Server has rejected tunnel device "
		    "forwarding");
		return NULL;
	}

	tun = packet_get_int();
	if (forced_tun_device != -1) {
		if (tun != SSH_TUNID_ANY && forced_tun_device != tun)
			goto done;
		tun = forced_tun_device;
	}
	sock = tun_open(tun, mode);
	if (sock < 0)
		goto done;
<<<<<<< HEAD
	c = channel_new("tun", SSH_CHANNEL_OPEN, sock, sock, -1,
=======
	c = channel_new(ssh, "tun", SSH_CHANNEL_OPEN, sock, sock, -1,
>>>>>>> f10e4657
	    options.hpn_disabled ? CHAN_TCP_WINDOW_DEFAULT : options.hpn_buffer_size,
	    CHAN_TCP_PACKET_DEFAULT, 0, "tun", 1);
	c->datagram = 1;
#if defined(SSH_TUN_FILTER)
	if (mode == SSH_TUNMODE_POINTOPOINT)
		channel_register_filter(ssh, c->self, sys_tun_infilter,
		    sys_tun_outfilter, NULL, NULL);
#endif

 done:
	if (c == NULL)
		packet_send_debug("Failed to open the tunnel device.");
	return c;
}

static Channel *
server_request_session(struct ssh *ssh)
{
	Channel *c;

	debug("input_session_request");
	packet_check_eom();

	if (no_more_sessions) {
		packet_disconnect("Possible attack: attempt to open a session "
		    "after additional sessions disabled");
	}

	/*
	 * A server session has no fd to read or write until a
	 * CHANNEL_REQUEST for a shell is made, so we set the type to
	 * SSH_CHANNEL_LARVAL.  Additionally, a callback for handling all
	 * CHANNEL_REQUEST messages is registered.
	 */
	c = channel_new(ssh, "session", SSH_CHANNEL_LARVAL,
	    -1, -1, -1, /*window size*/0, CHAN_SES_PACKET_DEFAULT,
	    0, "server-session", 1);
	if (options.tcp_rcv_buf_poll && !options.hpn_disabled)
		c->dynamic_window = 1;
	if (session_open(the_authctxt, c->self) != 1) {
		debug("session open failed, free channel %d", c->self);
		channel_free(ssh, c);
		return NULL;
	}
	channel_register_cleanup(ssh, c->self, session_close_by_channel, 0);
	return c;
}

static int
server_input_channel_open(int type, u_int32_t seq, struct ssh *ssh)
{
	Channel *c = NULL;
	char *ctype;
	const char *errmsg = NULL;
	int rchan, reason = SSH2_OPEN_CONNECT_FAILED;
	u_int rmaxpack, rwindow, len;

	ctype = packet_get_string(&len);
	rchan = packet_get_int();
	rwindow = packet_get_int();
	rmaxpack = packet_get_int();

	debug("server_input_channel_open: ctype %s rchan %d win %d max %d",
	    ctype, rchan, rwindow, rmaxpack);

	if (strcmp(ctype, "session") == 0) {
		c = server_request_session(ssh);
	} else if (strcmp(ctype, "direct-tcpip") == 0) {
		c = server_request_direct_tcpip(ssh, &reason, &errmsg);
	} else if (strcmp(ctype, "direct-streamlocal@openssh.com") == 0) {
		c = server_request_direct_streamlocal(ssh);
	} else if (strcmp(ctype, "tun@openssh.com") == 0) {
		c = server_request_tun(ssh);
	}
	if (c != NULL) {
		debug("server_input_channel_open: confirm %s", ctype);
		c->remote_id = rchan;
		c->have_remote_id = 1;
		c->remote_window = rwindow;
		c->remote_maxpacket = rmaxpack;
		if (c->type != SSH_CHANNEL_CONNECTING) {
			packet_start(SSH2_MSG_CHANNEL_OPEN_CONFIRMATION);
			packet_put_int(c->remote_id);
			packet_put_int(c->self);
			packet_put_int(c->local_window);
			packet_put_int(c->local_maxpacket);
			packet_send();
		}
	} else {
		debug("server_input_channel_open: failure %s", ctype);
		packet_start(SSH2_MSG_CHANNEL_OPEN_FAILURE);
		packet_put_int(rchan);
		packet_put_int(reason);
		if (!(datafellows & SSH_BUG_OPENFAILURE)) {
			packet_put_cstring(errmsg ? errmsg : "open failed");
			packet_put_cstring("");
		}
		packet_send();
	}
	free(ctype);
	return 0;
}

static int
server_input_hostkeys_prove(struct ssh *ssh, struct sshbuf **respp)
{
	struct sshbuf *resp = NULL;
	struct sshbuf *sigbuf = NULL;
	struct sshkey *key = NULL, *key_pub = NULL, *key_prv = NULL;
	int r, ndx, success = 0;
	const u_char *blob;
	u_char *sig = 0;
	size_t blen, slen;

	if ((resp = sshbuf_new()) == NULL || (sigbuf = sshbuf_new()) == NULL)
		fatal("%s: sshbuf_new", __func__);

	while (ssh_packet_remaining(ssh) > 0) {
		sshkey_free(key);
		key = NULL;
		if ((r = sshpkt_get_string_direct(ssh, &blob, &blen)) != 0 ||
		    (r = sshkey_from_blob(blob, blen, &key)) != 0) {
			error("%s: couldn't parse key: %s",
			    __func__, ssh_err(r));
			goto out;
		}
		/*
		 * Better check that this is actually one of our hostkeys
		 * before attempting to sign anything with it.
		 */
		if ((ndx = ssh->kex->host_key_index(key, 1, ssh)) == -1) {
			error("%s: unknown host %s key",
			    __func__, sshkey_type(key));
			goto out;
		}
		/*
		 * XXX refactor: make kex->sign just use an index rather
		 * than passing in public and private keys
		 */
		if ((key_prv = get_hostkey_by_index(ndx)) == NULL &&
		    (key_pub = get_hostkey_public_by_index(ndx, ssh)) == NULL) {
			error("%s: can't retrieve hostkey %d", __func__, ndx);
			goto out;
		}
		sshbuf_reset(sigbuf);
		free(sig);
		sig = NULL;
		if ((r = sshbuf_put_cstring(sigbuf,
		    "hostkeys-prove-00@openssh.com")) != 0 ||
		    (r = sshbuf_put_string(sigbuf,
		    ssh->kex->session_id, ssh->kex->session_id_len)) != 0 ||
		    (r = sshkey_puts(key, sigbuf)) != 0 ||
		    (r = ssh->kex->sign(key_prv, key_pub, &sig, &slen,
		    sshbuf_ptr(sigbuf), sshbuf_len(sigbuf), NULL, 0)) != 0 ||
		    (r = sshbuf_put_string(resp, sig, slen)) != 0) {
			error("%s: couldn't prepare signature: %s",
			    __func__, ssh_err(r));
			goto out;
		}
	}
	/* Success */
	*respp = resp;
	resp = NULL; /* don't free it */
	success = 1;
 out:
	free(sig);
	sshbuf_free(resp);
	sshbuf_free(sigbuf);
	sshkey_free(key);
	return success;
}

static int
server_input_global_request(int type, u_int32_t seq, struct ssh *ssh)
{
	char *rtype;
	int want_reply;
	int r, success = 0, allocated_listen_port = 0;
	struct sshbuf *resp = NULL;
	struct passwd *pw = the_authctxt->pw;

	if (pw == NULL || !the_authctxt->valid)
		fatal("server_input_global_request: no/invalid user");

	rtype = packet_get_string(NULL);
	want_reply = packet_get_char();
	debug("server_input_global_request: rtype %s want_reply %d", rtype, want_reply);

	/* -R style forwarding */
	if (strcmp(rtype, "tcpip-forward") == 0) {
		struct Forward fwd;

		memset(&fwd, 0, sizeof(fwd));
		fwd.listen_host = packet_get_string(NULL);
		fwd.listen_port = (u_short)packet_get_int();
		debug("server_input_global_request: tcpip-forward listen %s port %d",
		    fwd.listen_host, fwd.listen_port);

		/* check permissions */
		if ((options.allow_tcp_forwarding & FORWARD_REMOTE) == 0 ||
		    no_port_forwarding_flag || options.disable_forwarding ||
		    (!want_reply && fwd.listen_port == 0) ||
		    (fwd.listen_port != 0 &&
		     !bind_permitted(fwd.listen_port, pw->pw_uid))) {
			success = 0;
			packet_send_debug("Server has disabled port forwarding.");
		} else {
			/* Start listening on the port */
			success = channel_setup_remote_fwd_listener(ssh, &fwd,
			    &allocated_listen_port, &options.fwd_opts);
		}
		free(fwd.listen_host);
		if ((resp = sshbuf_new()) == NULL)
			fatal("%s: sshbuf_new", __func__);
		if (allocated_listen_port != 0 &&
		    (r = sshbuf_put_u32(resp, allocated_listen_port)) != 0)
			fatal("%s: sshbuf_put_u32: %s", __func__, ssh_err(r));
	} else if (strcmp(rtype, "cancel-tcpip-forward") == 0) {
		struct Forward fwd;

		memset(&fwd, 0, sizeof(fwd));
		fwd.listen_host = packet_get_string(NULL);
		fwd.listen_port = (u_short)packet_get_int();
		debug("%s: cancel-tcpip-forward addr %s port %d", __func__,
		    fwd.listen_host, fwd.listen_port);

		success = channel_cancel_rport_listener(ssh, &fwd);
		free(fwd.listen_host);
	} else if (strcmp(rtype, "streamlocal-forward@openssh.com") == 0) {
		struct Forward fwd;

		memset(&fwd, 0, sizeof(fwd));
		fwd.listen_path = packet_get_string(NULL);
		debug("server_input_global_request: streamlocal-forward listen path %s",
		    fwd.listen_path);

		/* check permissions */
		if ((options.allow_streamlocal_forwarding & FORWARD_REMOTE) == 0
		    || no_port_forwarding_flag || options.disable_forwarding ||
		    (pw->pw_uid != 0 && !use_privsep)) {
			success = 0;
			packet_send_debug("Server has disabled "
			    "streamlocal forwarding.");
		} else {
			/* Start listening on the socket */
			success = channel_setup_remote_fwd_listener(ssh,
			    &fwd, NULL, &options.fwd_opts);
		}
		free(fwd.listen_path);
	} else if (strcmp(rtype, "cancel-streamlocal-forward@openssh.com") == 0) {
		struct Forward fwd;

		memset(&fwd, 0, sizeof(fwd));
		fwd.listen_path = packet_get_string(NULL);
		debug("%s: cancel-streamlocal-forward path %s", __func__,
		    fwd.listen_path);

		success = channel_cancel_rport_listener(ssh, &fwd);
		free(fwd.listen_path);
	} else if (strcmp(rtype, "no-more-sessions@openssh.com") == 0) {
		no_more_sessions = 1;
		success = 1;
	} else if (strcmp(rtype, "hostkeys-prove-00@openssh.com") == 0) {
		success = server_input_hostkeys_prove(ssh, &resp);
	}
	if (want_reply) {
		packet_start(success ?
		    SSH2_MSG_REQUEST_SUCCESS : SSH2_MSG_REQUEST_FAILURE);
		if (success && resp != NULL)
			ssh_packet_put_raw(ssh, sshbuf_ptr(resp),
			    sshbuf_len(resp));
		packet_send();
		packet_write_wait();
	}
	free(rtype);
	sshbuf_free(resp);
	return 0;
}

static int
server_input_channel_req(int type, u_int32_t seq, struct ssh *ssh)
{
	Channel *c;
	int id, reply, success = 0;
	char *rtype;

	id = packet_get_int();
	rtype = packet_get_string(NULL);
	reply = packet_get_char();

	debug("server_input_channel_req: channel %d request %s reply %d",
	    id, rtype, reply);

	if ((c = channel_lookup(ssh, id)) == NULL)
		packet_disconnect("server_input_channel_req: "
		    "unknown channel %d", id);
	if (!strcmp(rtype, "eow@openssh.com")) {
		packet_check_eom();
		chan_rcvd_eow(ssh, c);
	} else if ((c->type == SSH_CHANNEL_LARVAL ||
	    c->type == SSH_CHANNEL_OPEN) && strcmp(c->ctype, "session") == 0)
		success = session_input_channel_req(ssh, c, rtype);
	if (reply && !(c->flags & CHAN_CLOSE_SENT)) {
		if (!c->have_remote_id)
			fatal("%s: channel %d: no remote_id",
			    __func__, c->self);
		packet_start(success ?
		    SSH2_MSG_CHANNEL_SUCCESS : SSH2_MSG_CHANNEL_FAILURE);
		packet_put_int(c->remote_id);
		packet_send();
	}
	free(rtype);
	return 0;
}

static void
server_init_dispatch(void)
{
	debug("server_init_dispatch");
	dispatch_init(&dispatch_protocol_error);
	dispatch_set(SSH2_MSG_CHANNEL_CLOSE, &channel_input_oclose);
	dispatch_set(SSH2_MSG_CHANNEL_DATA, &channel_input_data);
	dispatch_set(SSH2_MSG_CHANNEL_EOF, &channel_input_ieof);
	dispatch_set(SSH2_MSG_CHANNEL_EXTENDED_DATA, &channel_input_extended_data);
	dispatch_set(SSH2_MSG_CHANNEL_OPEN, &server_input_channel_open);
	dispatch_set(SSH2_MSG_CHANNEL_OPEN_CONFIRMATION, &channel_input_open_confirmation);
	dispatch_set(SSH2_MSG_CHANNEL_OPEN_FAILURE, &channel_input_open_failure);
	dispatch_set(SSH2_MSG_CHANNEL_REQUEST, &server_input_channel_req);
	dispatch_set(SSH2_MSG_CHANNEL_WINDOW_ADJUST, &channel_input_window_adjust);
	dispatch_set(SSH2_MSG_GLOBAL_REQUEST, &server_input_global_request);
	/* client_alive */
	dispatch_set(SSH2_MSG_CHANNEL_SUCCESS, &server_input_keep_alive);
	dispatch_set(SSH2_MSG_CHANNEL_FAILURE, &server_input_keep_alive);
	dispatch_set(SSH2_MSG_REQUEST_SUCCESS, &server_input_keep_alive);
	dispatch_set(SSH2_MSG_REQUEST_FAILURE, &server_input_keep_alive);
	/* rekeying */
	dispatch_set(SSH2_MSG_KEXINIT, &kex_input_kexinit);
}<|MERGE_RESOLUTION|>--- conflicted
+++ resolved
@@ -332,11 +332,7 @@
 		} else {
 			/* Buffer any received data. */
 			packet_process_incoming(buf, len);
-<<<<<<< HEAD
-			fdout_bytes += len;
-=======
 			ssh->fdout_bytes += len;
->>>>>>> f10e4657
 		}
 	}
 	return 0;
@@ -390,11 +386,7 @@
 	u_int64_t rekey_timeout_ms = 0;
 
 	debug("Entering interactive session for SSH2.");
-<<<<<<< HEAD
-	start_time = get_current_time();
-=======
 	ssh->start_time = get_current_time();
->>>>>>> f10e4657
 
 	mysignal(SIGCHLD, sigchld_handler);
 	child_terminated = 0;
@@ -569,11 +561,7 @@
 	sock = tun_open(tun, mode);
 	if (sock < 0)
 		goto done;
-<<<<<<< HEAD
-	c = channel_new("tun", SSH_CHANNEL_OPEN, sock, sock, -1,
-=======
 	c = channel_new(ssh, "tun", SSH_CHANNEL_OPEN, sock, sock, -1,
->>>>>>> f10e4657
 	    options.hpn_disabled ? CHAN_TCP_WINDOW_DEFAULT : options.hpn_buffer_size,
 	    CHAN_TCP_PACKET_DEFAULT, 0, "tun", 1);
 	c->datagram = 1;
