--- conflicted
+++ resolved
@@ -1085,18 +1085,7 @@
 	}
 	endpwent();
 
-<<<<<<< HEAD
-	/* Fetch our configuration */
-	if ((cfg = sshbuf_new()) == NULL)
-		fatal("sshbuf_new config buf failed");
-	setproctitle("%s", "[rexeced]");
-	recv_rexec_state(REEXEC_CONFIG_PASS_FD, cfg, &timing_secret);
-	close(REEXEC_CONFIG_PASS_FD);
-	parse_server_config(&options, "rexec", cfg, &includes, NULL, 1);
-	/* Fill in default values for those options not explicitly set. */
-	fill_default_server_options(&options);
-	options.timing_secret = timing_secret;
-
+	/* get NONE options */
 	if (options.none_enabled == 1) {
 		char *old_ciphers = options.ciphers;
 		xasprintf(&options.ciphers, "%s,none", old_ciphers);
@@ -1110,8 +1099,6 @@
 		}
 	}
 
-=======
->>>>>>> fa41f659
 	if (!debug_flag) {
 		startup_pipe = dup(REEXEC_STARTUP_PIPE_FD);
 		close(REEXEC_STARTUP_PIPE_FD);
