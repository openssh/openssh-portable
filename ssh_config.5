--- conflicted
+++ resolved
@@ -2307,13 +2307,11 @@
 .Cm KnownHostsCommand
 additionally accepts the tokens %f, %H, %I, %K and %t.
 .Pp
-<<<<<<< HEAD
+.Cm ControlPath
+accepts the tokens %%, %C, %h, %i, %L, %l, %n, %p, %r, and %u.
+.Pp
 .Cm HostName
 accepts the tokens %% and %n.
-=======
-.Cm Hostname
-accepts the tokens %% and %h.
->>>>>>> 826483d5
 .Pp
 .Cm LocalCommand
 accepts all tokens.
