--- conflicted
+++ resolved
@@ -6,18 +6,12 @@
 
 tid="connection multiplexing"
 
-<<<<<<< HEAD
 if [ "$os" == "windows" ]; then
 	# Windows, ssh.exe -S option is not supported on windows
 	echo "skipped, not applicable on windows OS"
 	exit 0
 fi
 
-
-NC=$OBJ/netcat
-
-=======
->>>>>>> d2afd717
 trace "will use ProxyCommand $proxycmd"
 if config_defined DISABLE_FD_PASSING ; then
 	echo "skipped (not supported on this platform)"
