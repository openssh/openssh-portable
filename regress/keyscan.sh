--- conflicted
+++ resolved
@@ -3,17 +3,7 @@
 
 tid="keyscan"
 
-<<<<<<< HEAD
-if [ "$os" == "windows" ]; then
-	# Remove CR (carriage return)
-	KEYTYPES=`${SSH} -Q key-plain | sed 's/\r$//'`
-else
-	KEYTYPES=`${SSH} -Q key-plain`
-fi
-for i in $KEYTYPES; do
-=======
 for i in $SSH_KEYTYPES; do
->>>>>>> d2afd717
 	if [ -z "$algs" ]; then
 		algs="$i"
 	else
