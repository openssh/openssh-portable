--- conflicted
+++ resolved
@@ -14,21 +14,19 @@
 if [ $r -ne 0 ]; then
 	fatal "could not start ssh-agent: exit code $r"
 fi
-<<<<<<< HEAD
+
+eval `${SSHAGENT} ${EXTRA_AGENT_ARGS} -s | sed 's/SSH_/FW_SSH_/g'` > /dev/null
+r=$?
+if [ $r -ne 0 ]; then
+	fatal "could not start second ssh-agent: exit code $r"
+fi
+
 if [ "$os" == "windows" ]; then
 	#windows ssh-agent doesn't support "-s" option so we need to set SSH_AUTH_SOCK env here.
 	SSH_AUTH_SOCK="\\\\.\\pipe\\openssh-ssh-agent"
 	${SSHADD} -D
 fi
-=======
-
-eval `${SSHAGENT} ${EXTRA_AGENT_ARGS} -s | sed 's/SSH_/FW_SSH_/g'` > /dev/null
-r=$?
-if [ $r -ne 0 ]; then
-	fatal "could not start second ssh-agent: exit code $r"
-fi
-
->>>>>>> d2afd717
+
 ${SSHADD} -l > /dev/null 2>&1
 if [ $? -ne 1 ]; then
 	fail "ssh-add -l did not fail with exit code 1"
