--- conflicted
+++ resolved
@@ -1084,23 +1084,11 @@
 			close(listen_sock);
 			continue;
 		}
-<<<<<<< HEAD
-#ifdef WINDOWS
-		/* disable inheritance on listener socket */
-		if (fcntl(listen_sock, F_SETFD, FD_CLOEXEC) != 0) {
-			error("F_SETFD  FD_CLOEXEC on socket %d error %d", 
-			    listen_sock, errno);
-			close(listen_sock);
-			continue;
-		}
-#endif /* WINDOWS */
-=======
 		if (fcntl(listen_sock, F_SETFD, FD_CLOEXEC) == -1) {
 			verbose("socket: CLOEXEC: %s", strerror(errno));
 			close(listen_sock);
 			continue;
 		}
->>>>>>> 18501151
 		/*
 		 * Set socket options.
 		 * Allow local port reuse in TIME_WAIT.
