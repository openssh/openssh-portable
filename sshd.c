--- conflicted
+++ resolved
@@ -2134,14 +2134,10 @@
 			 */
 			(void)atomicio(vwrite, startup_pipe, "\0", 1);
 		}
-<<<<<<< HEAD
 	}
 	else if (privsep_unauth_child || privsep_auth_child)
 		recv_config_state(PRIVSEP_MONITOR_FD, cfg); //TODO - should starup_pipe be closed as above ?
 	else if (strcasecmp(config_file_name, "none") != 0)
-=======
-	} else if (strcasecmp(config_file_name, "none") != 0)
->>>>>>> d2afd717
 		load_server_config(config_file_name, cfg);
 
 	parse_server_config(&options, rexeced_flag ? "rexec" : config_file_name,
@@ -2619,16 +2615,10 @@
 	if (!debug_flag)
 		alarm(options.login_grace_time);
 
-<<<<<<< HEAD
-	if (kex_exchange_identification(ssh, -1, options.version_addendum) != 0)
-		cleanup_exit(255); /* error already logged */
-idexch_done:
-=======
 	if ((r = kex_exchange_identification(ssh, -1,
 	    options.version_addendum)) != 0)
 		sshpkt_fatal(ssh, r, "banner exchange");
 
->>>>>>> d2afd717
 	ssh_packet_set_nonblocking(ssh);
 
 	/* allocate authentication context */
