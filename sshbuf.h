/*	$OpenBSD: sshbuf.h,v 1.28 2022/12/02 04:40:27 djm Exp $	*/
/*
 * Copyright (c) 2011 Damien Miller
 *
 * Permission to use, copy, modify, and distribute this software for any
 * purpose with or without fee is hereby granted, provided that the above
 * copyright notice and this permission notice appear in all copies.
 *
 * THE SOFTWARE IS PROVIDED "AS IS" AND THE AUTHOR DISCLAIMS ALL WARRANTIES
 * WITH REGARD TO THIS SOFTWARE INCLUDING ALL IMPLIED WARRANTIES OF
 * MERCHANTABILITY AND FITNESS. IN NO EVENT SHALL THE AUTHOR BE LIABLE FOR
 * ANY SPECIAL, DIRECT, INDIRECT, OR CONSEQUENTIAL DAMAGES OR ANY DAMAGES
 * WHATSOEVER RESULTING FROM LOSS OF USE, DATA OR PROFITS, WHETHER IN AN
 * ACTION OF CONTRACT, NEGLIGENCE OR OTHER TORTIOUS ACTION, ARISING OUT OF
 * OR IN CONNECTION WITH THE USE OR PERFORMANCE OF THIS SOFTWARE.
 */

#ifndef _SSHBUF_H
#define _SSHBUF_H

#include <sys/types.h>
#include <stdarg.h>
#include <stdio.h>
#ifdef WITH_OPENSSL
# include <openssl/bn.h>
# ifdef OPENSSL_HAS_ECC
#  include <openssl/ec.h>
# endif /* OPENSSL_HAS_ECC */
#endif /* WITH_OPENSSL */

#define SSHBUF_SIZE_MAX		0xF000000	/* Hard maximum size 256MB */
#define SSHBUF_ALLOC_MAX        (SSHBUF_SIZE_MAX*2)     /* Max alloc size */
#define SSHBUF_REFS_MAX		0x100000	/* Max child buffers */
#define SSHBUF_MAX_BIGNUM	(16384 / 8)	/* Max bignum *bytes* */
#define SSHBUF_MAX_ECPOINT	((528 * 2 / 8) + 1) /* Max EC point *bytes* */

<<<<<<< HEAD
struct sshbuf;
=======
/*
* NB. do not depend on the internals of this. It will be made opaque
* one day.
*/
struct sshbuf {
	u_char *d;		/* Data */
	const u_char *cd;	/* Const data */
	size_t off;		/* First available byte is buf->d + buf->off */
	size_t size;		/* Last byte is buf->d + buf->size - 1 */
	size_t max_alloc;	/* Maximum allocatable size of buffer */
	size_t window_max;      /* channel window max */
	size_t alloc;		/* Total bytes allocated to buf->d */
	int readonly;		/* Refers to external, const data */
	u_int refcount;		/* Tracks self and number of child buffers */
	struct sshbuf *parent;	/* If child, pointer to parent */
};
>>>>>>> 4f8bd760

/*
 * Create a new sshbuf buffer.
 * Returns pointer to buffer on success, or NULL on allocation failure.
 */
struct sshbuf *sshbuf_new(void);

/*
 * Create a new, read-only sshbuf buffer from existing data.
 * Returns pointer to buffer on success, or NULL on allocation failure.
 */
struct sshbuf *sshbuf_from(const void *blob, size_t len);

/*
 * Create a new, read-only sshbuf buffer from the contents of an existing
 * buffer. The contents of "buf" must not change in the lifetime of the
 * resultant buffer.
 * Returns pointer to buffer on success, or NULL on allocation failure.
 */
struct sshbuf *sshbuf_fromb(struct sshbuf *buf);

/*
 * Create a new, read-only sshbuf buffer from the contents of a string in
 * an existing buffer (the string is consumed in the process).
 * The contents of "buf" must not change in the lifetime of the resultant
 * buffer.
 * Returns pointer to buffer on success, or NULL on allocation failure.
 */
int	sshbuf_froms(struct sshbuf *buf, struct sshbuf **bufp);

/*
 * Clear and free buf
 */
void	sshbuf_free(struct sshbuf *buf);

/*
 * Reset buf, clearing its contents. NB. max_size is preserved.
 */
void	sshbuf_reset(struct sshbuf *buf);

/*
 * Return the maximum usable size of buf
 */
size_t	sshbuf_max_size(const struct sshbuf *buf);

/*
 * Set the maximum usable size of buf. Note that the buffer may consume up
 * to 2x this memory plus bookkeeping overhead.
 * Returns 0 on success, or a negative SSH_ERR_* error code on failure.
 */
int	sshbuf_set_max_size(struct sshbuf *buf, size_t max_size);

/*
 * Returns the length of data in buf
 */
size_t	sshbuf_len(const struct sshbuf *buf);

/*
 * Returns number of bytes left in buffer before hitting max_size.
 */
size_t	sshbuf_avail(const struct sshbuf *buf);

/*
 * Returns a read-only pointer to the start of the data in buf
 */
const u_char *sshbuf_ptr(const struct sshbuf *buf);

/*
 * Returns a mutable pointer to the start of the data in buf, or
 * NULL if the buffer is read-only.
 */
u_char *sshbuf_mutable_ptr(const struct sshbuf *buf);

/*
 * Check whether a reservation of size len will succeed in buf
 * Safer to use than direct comparisons again sshbuf_avail as it copes
 * with unsigned overflows correctly.
 * Returns 0 on success, or a negative SSH_ERR_* error code on failure.
 */
int	sshbuf_check_reserve(const struct sshbuf *buf, size_t len);

/*
 * Preallocates len additional bytes in buf.
 * Useful for cases where the caller knows how many bytes will ultimately be
 * required to avoid realloc in the buffer code.
 * Returns 0 on success, or a negative SSH_ERR_* error code on failure.
 */
int	sshbuf_allocate(struct sshbuf *buf, size_t len);

/*
 * Reserve len bytes in buf.
 * Returns 0 on success and a pointer to the first reserved byte via the
 * optional dpp parameter or a negative SSH_ERR_* error code on failure.
 */
int	sshbuf_reserve(struct sshbuf *buf, size_t len, u_char **dpp);

/*
 * Consume len bytes from the start of buf
 * Returns 0 on success, or a negative SSH_ERR_* error code on failure.
 */
int	sshbuf_consume(struct sshbuf *buf, size_t len);

/*
 * Consume len bytes from the end of buf
 * Returns 0 on success, or a negative SSH_ERR_* error code on failure.
 */
int	sshbuf_consume_end(struct sshbuf *buf, size_t len);

/* Extract or deposit some bytes */
int	sshbuf_get(struct sshbuf *buf, void *v, size_t len);
int	sshbuf_put(struct sshbuf *buf, const void *v, size_t len);
int	sshbuf_putb(struct sshbuf *buf, const struct sshbuf *v);

/* Append using a printf(3) format */
int	sshbuf_putf(struct sshbuf *buf, const char *fmt, ...)
	    __attribute__((format(printf, 2, 3)));
int	sshbuf_putfv(struct sshbuf *buf, const char *fmt, va_list ap);

/* Functions to extract or store big-endian words of various sizes */
int	sshbuf_get_u64(struct sshbuf *buf, u_int64_t *valp);
int	sshbuf_get_u32(struct sshbuf *buf, u_int32_t *valp);
int	sshbuf_get_u16(struct sshbuf *buf, u_int16_t *valp);
int	sshbuf_get_u8(struct sshbuf *buf, u_char *valp);
int	sshbuf_put_u64(struct sshbuf *buf, u_int64_t val);
int	sshbuf_put_u32(struct sshbuf *buf, u_int32_t val);
int	sshbuf_put_u16(struct sshbuf *buf, u_int16_t val);
int	sshbuf_put_u8(struct sshbuf *buf, u_char val);

/* Functions to peek at the contents of a buffer without modifying it. */
int	sshbuf_peek_u64(const struct sshbuf *buf, size_t offset,
    u_int64_t *valp);
int	sshbuf_peek_u32(const struct sshbuf *buf, size_t offset,
    u_int32_t *valp);
int	sshbuf_peek_u16(const struct sshbuf *buf, size_t offset,
    u_int16_t *valp);
int	sshbuf_peek_u8(const struct sshbuf *buf, size_t offset,
    u_char *valp);

/*
 * Functions to poke values into an existing buffer (e.g. a length header
 * to a packet). The destination bytes must already exist in the buffer.
 */
int sshbuf_poke_u64(struct sshbuf *buf, size_t offset, u_int64_t val);
int sshbuf_poke_u32(struct sshbuf *buf, size_t offset, u_int32_t val);
int sshbuf_poke_u16(struct sshbuf *buf, size_t offset, u_int16_t val);
int sshbuf_poke_u8(struct sshbuf *buf, size_t offset, u_char val);
int sshbuf_poke(struct sshbuf *buf, size_t offset, void *v, size_t len);

/*
 * Functions to extract or store SSH wire encoded strings (u32 len || data)
 * The "cstring" variants admit no \0 characters in the string contents.
 * Caller must free *valp.
 */
int	sshbuf_get_string(struct sshbuf *buf, u_char **valp, size_t *lenp);
int	sshbuf_get_cstring(struct sshbuf *buf, char **valp, size_t *lenp);
int	sshbuf_get_stringb(struct sshbuf *buf, struct sshbuf *v);
int	sshbuf_put_string(struct sshbuf *buf, const void *v, size_t len);
int	sshbuf_put_cstring(struct sshbuf *buf, const char *v);
int	sshbuf_put_stringb(struct sshbuf *buf, const struct sshbuf *v);

/*
 * "Direct" variant of sshbuf_get_string, returns pointer into the sshbuf to
 * avoid an malloc+memcpy. The pointer is guaranteed to be valid until the
 * next sshbuf-modifying function call. Caller does not free.
 */
int	sshbuf_get_string_direct(struct sshbuf *buf, const u_char **valp,
	    size_t *lenp);

/* Skip past a string */
#define sshbuf_skip_string(buf) sshbuf_get_string_direct(buf, NULL, NULL)

/* Another variant: "peeks" into the buffer without modifying it */
int	sshbuf_peek_string_direct(const struct sshbuf *buf, const u_char **valp,
	    size_t *lenp);

/*
 * Functions to extract or store SSH wire encoded bignums and elliptic
 * curve points.
 */
int	sshbuf_put_bignum2_bytes(struct sshbuf *buf, const void *v, size_t len);
int	sshbuf_get_bignum2_bytes_direct(struct sshbuf *buf,
	    const u_char **valp, size_t *lenp);
#ifdef WITH_OPENSSL
int	sshbuf_get_bignum2(struct sshbuf *buf, BIGNUM **valp);
int	sshbuf_put_bignum2(struct sshbuf *buf, const BIGNUM *v);
# ifdef OPENSSL_HAS_ECC
int	sshbuf_get_ec(struct sshbuf *buf, EC_POINT *v, const EC_GROUP *g);
int	sshbuf_get_eckey(struct sshbuf *buf, EC_KEY *v);
int	sshbuf_put_ec(struct sshbuf *buf, const EC_POINT *v, const EC_GROUP *g);
int	sshbuf_put_eckey(struct sshbuf *buf, const EC_KEY *v);
# endif /* OPENSSL_HAS_ECC */
#endif /* WITH_OPENSSL */

/* Dump the contents of the buffer in a human-readable format */
void	sshbuf_dump(const struct sshbuf *buf, FILE *f);

/* Dump specified memory in a human-readable format */
void	sshbuf_dump_data(const void *s, size_t len, FILE *f);

/* Return the hexadecimal representation of the contents of the buffer */
char	*sshbuf_dtob16(struct sshbuf *buf);

/* Encode the contents of the buffer as base64 */
char	*sshbuf_dtob64_string(const struct sshbuf *buf, int wrap);
int	sshbuf_dtob64(const struct sshbuf *d, struct sshbuf *b64, int wrap);
/* RFC4648 "base64url" encoding variant */
int	sshbuf_dtourlb64(const struct sshbuf *d, struct sshbuf *b64, int wrap);

/* Decode base64 data and append it to the buffer */
int	sshbuf_b64tod(struct sshbuf *buf, const char *b64);

/*
 * Tests whether the buffer contains the specified byte sequence at the
 * specified offset. Returns 0 on successful match, or a ssherr.h code
 * otherwise. SSH_ERR_INVALID_FORMAT indicates sufficient bytes were
 * present but the buffer contents did not match those supplied. Zero-
 * length comparisons are not allowed.
 *
 * If sufficient data is present to make a comparison, then it is
 * performed with timing independent of the value of the data. If
 * insufficient data is present then the comparison is not attempted at
 * all.
 */
int	sshbuf_cmp(const struct sshbuf *b, size_t offset,
    const void *s, size_t len);

/*
 * Searches the buffer for the specified string. Returns 0 on success
 * and updates *offsetp with the offset of the first match, relative to
 * the start of the buffer. Otherwise sshbuf_find will return a ssherr.h
 * error code. SSH_ERR_INVALID_FORMAT indicates sufficient bytes were
 * present in the buffer for a match to be possible but none was found.
 * Searches for zero-length data are not allowed.
 */
int
sshbuf_find(const struct sshbuf *b, size_t start_offset,
    const void *s, size_t len, size_t *offsetp);

/*
 * Duplicate the contents of a buffer to a string (caller to free).
 * Returns NULL on buffer error, or if the buffer contains a premature
 * nul character.
 */
char *sshbuf_dup_string(struct sshbuf *buf);

/*
 * Fill a buffer from a file descriptor or filename. Both allocate the
 * buffer for the caller.
 */
int sshbuf_load_fd(int, struct sshbuf **)
    __attribute__((__nonnull__ (2)));
int sshbuf_load_file(const char *, struct sshbuf **)
    __attribute__((__nonnull__ (2)));

/*
 * Write a buffer to a path, creating/truncating as needed (mode 0644,
 * subject to umask). The buffer contents are not modified.
 */
int sshbuf_write_file(const char *path, struct sshbuf *buf)
    __attribute__((__nonnull__ (2)));

/* Read up to maxlen bytes from a fd directly to a buffer */
int sshbuf_read(int, struct sshbuf *, size_t, size_t *)
    __attribute__((__nonnull__ (2)));

/* Macros for decoding/encoding integers */
#define PEEK_U64(p) \
	(((u_int64_t)(((const u_char *)(p))[0]) << 56) | \
	 ((u_int64_t)(((const u_char *)(p))[1]) << 48) | \
	 ((u_int64_t)(((const u_char *)(p))[2]) << 40) | \
	 ((u_int64_t)(((const u_char *)(p))[3]) << 32) | \
	 ((u_int64_t)(((const u_char *)(p))[4]) << 24) | \
	 ((u_int64_t)(((const u_char *)(p))[5]) << 16) | \
	 ((u_int64_t)(((const u_char *)(p))[6]) << 8) | \
	  (u_int64_t)(((const u_char *)(p))[7]))
#define PEEK_U32(p) \
	(((u_int32_t)(((const u_char *)(p))[0]) << 24) | \
	 ((u_int32_t)(((const u_char *)(p))[1]) << 16) | \
	 ((u_int32_t)(((const u_char *)(p))[2]) << 8) | \
	  (u_int32_t)(((const u_char *)(p))[3]))
#define PEEK_U16(p) \
	(((u_int16_t)(((const u_char *)(p))[0]) << 8) | \
	  (u_int16_t)(((const u_char *)(p))[1]))

#define POKE_U64(p, v) \
	do { \
		const u_int64_t __v = (v); \
		((u_char *)(p))[0] = (__v >> 56) & 0xff; \
		((u_char *)(p))[1] = (__v >> 48) & 0xff; \
		((u_char *)(p))[2] = (__v >> 40) & 0xff; \
		((u_char *)(p))[3] = (__v >> 32) & 0xff; \
		((u_char *)(p))[4] = (__v >> 24) & 0xff; \
		((u_char *)(p))[5] = (__v >> 16) & 0xff; \
		((u_char *)(p))[6] = (__v >> 8) & 0xff; \
		((u_char *)(p))[7] = __v & 0xff; \
	} while (0)
#define POKE_U32(p, v) \
	do { \
		const u_int32_t __v = (v); \
		((u_char *)(p))[0] = (__v >> 24) & 0xff; \
		((u_char *)(p))[1] = (__v >> 16) & 0xff; \
		((u_char *)(p))[2] = (__v >> 8) & 0xff; \
		((u_char *)(p))[3] = __v & 0xff; \
	} while (0)
#define POKE_U16(p, v) \
	do { \
		const u_int16_t __v = (v); \
		((u_char *)(p))[0] = (__v >> 8) & 0xff; \
		((u_char *)(p))[1] = __v & 0xff; \
	} while (0)

/* Internal definitions follow. Exposed for regress tests */
#ifdef SSHBUF_INTERNAL

/*
 * Return the allocation size of buf
 */
size_t	sshbuf_alloc(const struct sshbuf *buf);

/*
 * Increment the reference count of buf.
 */
int	sshbuf_set_parent(struct sshbuf *child, struct sshbuf *parent);

/*
 * Return the parent buffer of buf, or NULL if it has no parent.
 */
const struct sshbuf *sshbuf_parent(const struct sshbuf *buf);

/*
 * Return the reference count of buf
 */
u_int	sshbuf_refcount(const struct sshbuf *buf);

# define SSHBUF_SIZE_INIT	256		/* Initial allocation */
# define SSHBUF_SIZE_INC	256		/* Preferred increment length */
# define SSHBUF_PACK_MIN	8192		/* Minimum packable offset */

/* # define SSHBUF_ABORT abort */
/* # define SSHBUF_DEBUG */

# ifndef SSHBUF_ABORT
#  define SSHBUF_ABORT()
# endif

# ifdef SSHBUF_DEBUG
#  define SSHBUF_DBG(x) do { \
		printf("%s:%d %s: ", __FILE__, __LINE__, __func__); \
		printf x; \
		printf("\n"); \
		fflush(stdout); \
	} while (0)
# else
#  define SSHBUF_DBG(x)
# endif
#endif /* SSHBUF_INTERNAL */

#endif /* _SSHBUF_H */<|MERGE_RESOLUTION|>--- conflicted
+++ resolved
@@ -34,26 +34,7 @@
 #define SSHBUF_MAX_BIGNUM	(16384 / 8)	/* Max bignum *bytes* */
 #define SSHBUF_MAX_ECPOINT	((528 * 2 / 8) + 1) /* Max EC point *bytes* */
 
-<<<<<<< HEAD
 struct sshbuf;
-=======
-/*
-* NB. do not depend on the internals of this. It will be made opaque
-* one day.
-*/
-struct sshbuf {
-	u_char *d;		/* Data */
-	const u_char *cd;	/* Const data */
-	size_t off;		/* First available byte is buf->d + buf->off */
-	size_t size;		/* Last byte is buf->d + buf->size - 1 */
-	size_t max_alloc;	/* Maximum allocatable size of buffer */
-	size_t window_max;      /* channel window max */
-	size_t alloc;		/* Total bytes allocated to buf->d */
-	int readonly;		/* Refers to external, const data */
-	u_int refcount;		/* Tracks self and number of child buffers */
-	struct sshbuf *parent;	/* If child, pointer to parent */
-};
->>>>>>> 4f8bd760
 
 /*
  * Create a new sshbuf buffer.
