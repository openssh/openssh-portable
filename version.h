/* $OpenBSD: version.h,v 1.84 2019/04/03 15:48:45 djm Exp $ */

<<<<<<< HEAD
#define SSH_VERSION	"OpenSSH_for_Windows_7.9"
=======
#define SSH_VERSION	"OpenSSH_8.0"
>>>>>>> 85cf2488

#define SSH_PORTABLE	"p1"
#define SSH_RELEASE	SSH_VERSION SSH_PORTABLE<|MERGE_RESOLUTION|>--- conflicted
+++ resolved
@@ -1,10 +1,6 @@
 /* $OpenBSD: version.h,v 1.84 2019/04/03 15:48:45 djm Exp $ */
 
-<<<<<<< HEAD
-#define SSH_VERSION	"OpenSSH_for_Windows_7.9"
-=======
-#define SSH_VERSION	"OpenSSH_8.0"
->>>>>>> 85cf2488
+#define SSH_VERSION	"OpenSSH_for_Windows_8.0"
 
 #define SSH_PORTABLE	"p1"
 #define SSH_RELEASE	SSH_VERSION SSH_PORTABLE